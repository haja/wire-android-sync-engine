--- conflicted
+++ resolved
@@ -8,11 +8,7 @@
 import SharedSettings._
 
 val MajorVersion = "104"
-<<<<<<< HEAD
-val MinorVersion = "0" // hotfix release
-=======
 val MinorVersion = "1" // hotfix release
->>>>>>> fe07e295
 
 version in ThisBuild := {
   val jobName = sys.env.get("JOB_NAME")
