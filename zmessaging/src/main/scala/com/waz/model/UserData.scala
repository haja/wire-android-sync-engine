--- conflicted
+++ resolved
@@ -23,11 +23,8 @@
 import com.waz.model
 import com.waz.model.UserData.{ConnectionStatus, Picture}
 import com.waz.model.ManagedBy.ManagedBy
-<<<<<<< HEAD
-=======
 import com.waz.model.UserData.ConnectionStatus
 import com.waz.model.UserField._
->>>>>>> 8fa43b98
 import com.waz.service.SearchKey
 import com.waz.service.assets2.StorageCodecs
 import com.waz.sync.client.UserSearchClient.UserSearchEntry
@@ -39,19 +36,11 @@
 case class UserData(override val id:       UserId,
                     teamId:                Option[TeamId]         = None,
                     name:                  Name,
-<<<<<<< HEAD
                     email:                 Option[EmailAddress]  = None,
                     phone:                 Option[PhoneNumber]   = None,
                     trackingId:            Option[TrackingId]    = None,
                     picture:               Option[UserData.Picture] = None,
                     accent:                Int                   = 0, // accent color id
-=======
-                    email:                 Option[EmailAddress]   = None,
-                    phone:                 Option[PhoneNumber]    = None,
-                    trackingId:            Option[TrackingId]     = None,
-                    picture:               Option[AssetId]        = None,
-                    accent:                Int                    = 0, // accent color id
->>>>>>> 8fa43b98
                     searchKey:             SearchKey,
                     connection:            ConnectionStatus       = ConnectionStatus.Unconnected,
                     connectionLastUpdated: RemoteInstant          = RemoteInstant.Epoch, // server side timestamp of last connection update
@@ -190,58 +179,8 @@
   def apply(user: UserInfo): UserData = apply(user, withSearchKey = true)
 
   def apply(user: UserInfo, withSearchKey: Boolean): UserData = UserData(user.id, user.name.getOrElse(Name.Empty)).updated(user, withSearchKey)
-<<<<<<< HEAD
-  
+
   implicit object UserDataDao extends Dao[UserData, UserId] with StorageCodecs {
-=======
-
-  implicit lazy val Decoder: JsonDecoder[UserData] = new JsonDecoder[UserData] {
-    import JsonDecoder._
-    override def apply(implicit js: JSONObject): UserData = UserData(
-      id = 'id, teamId = decodeOptTeamId('teamId), name = 'name, email = decodeOptEmailAddress('email), phone = decodeOptPhoneNumber('phone),
-      trackingId = decodeOptId[TrackingId]('trackingId), picture = decodeOptAssetId('assetId), accent = decodeInt('accent), searchKey = SearchKey('name),
-      connection = ConnectionStatus('connection), connectionLastUpdated = RemoteInstant.ofEpochMilli(decodeLong('connectionLastUpdated)), connectionMessage = decodeOptString('connectionMessage),
-      conversation = decodeOptRConvId('rconvId), relation = Relation.withId('relation),
-      syncTimestamp = decodeOptLocalInstant('syncTimestamp), 'displayName, Verification.valueOf('verified), deleted = 'deleted,
-      availability = Availability(decodeInt('activityStatus)), handle = decodeOptHandle('handle),
-      providerId = decodeOptId[ProviderId]('providerId), integrationId = decodeOptId[IntegrationId]('integrationId),
-      expiresAt = decodeOptISOInstant('expires_at).map(RemoteInstant(_)),
-      managedBy = ManagedBy.decodeOptManagedBy('managed_by),
-      fields = UserField.decodeUserFields('fields)
-    )
-  }
-
-  implicit lazy val Encoder: JsonEncoder[UserData] = new JsonEncoder[UserData] {
-    override def apply(v: UserData): JSONObject = JsonEncoder { o =>
-      o.put("id", v.id.str)
-      v.teamId foreach (id => o.put("teamId", id.str))
-      o.put("name", v.name)
-      v.email foreach (o.put("email", _))
-      v.phone foreach (o.put("phone", _))
-      v.trackingId foreach (id => o.put("trackingId", id.str))
-      v.picture foreach (id => o.put("assetId", id.str))
-      o.put("accent", v.accent)
-      o.put("connection", v.connection.code)
-      o.put("connectionLastUpdated", v.connectionLastUpdated.toEpochMilli)
-      v.connectionMessage foreach (o.put("connectionMessage", _))
-      v.conversation foreach (id => o.put("rconvId", id.str))
-      o.put("relation", v.relation.id)
-      v.syncTimestamp.foreach(v => o.put("syncTimestamp", v.toEpochMilli))
-      o.put("displayName", v.displayName)
-      o.put("verified", v.verified.name)
-      o.put("deleted", v.deleted)
-      o.put("availability", v.availability.id)
-      v.handle foreach(u => o.put("handle", u.string))
-      v.providerId.foreach { pId => o.put("providerId", pId.str) }
-      v.integrationId.foreach { iId => o.put("integrationId", iId.str) }
-      v.expiresAt.foreach(v => o.put("expires_at", v))
-      v.managedBy.foreach(o.put("managed_by", _))
-      o.put("fields", JsonEncoder.arr(v.fields))
-    }
-  }
-
-  implicit object UserDataDao extends Dao[UserData, UserId] {
->>>>>>> 8fa43b98
     val Id = id[UserId]('_id, "PRIMARY KEY").apply(_.id)
     val TeamId = opt(id[TeamId]('teamId))(_.teamId)
     val Name = text[model.Name]('name, _.str, model.Name(_))(_.name)
