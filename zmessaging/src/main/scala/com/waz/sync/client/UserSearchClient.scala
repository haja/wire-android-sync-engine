/*
 * Wire
 * Copyright (C) 2016 Wire Swiss GmbH
 *
 * This program is free software: you can redistribute it and/or modify
 * it under the terms of the GNU General Public License as published by
 * the Free Software Foundation, either version 3 of the License, or
 * (at your option) any later version.
 *
 * This program is distributed in the hope that it will be useful,
 * but WITHOUT ANY WARRANTY; without even the implied warranty of
 * MERCHANTABILITY or FITNESS FOR A PARTICULAR PURPOSE. See the
 * GNU General Public License for more details.
 *
 * You should have received a copy of the GNU General Public License
 * along with this program. If not, see <http://www.gnu.org/licenses/>.
 */
package com.waz.sync.client

import com.waz.api.impl.ErrorResponse
import com.waz.log.BasicLogging.LogTag.DerivedLogTag
import com.waz.log.LogSE._
import com.waz.model.SearchQuery.{Recommended, RecommendedHandle, TopPeople}
import com.waz.model._
import com.waz.sync.client.UserSearchClient.{DefaultLimit, UserSearchResponse}
import com.waz.threading.{CancellableFuture, Threading}
import com.waz.utils.CirceJSONSupport
import com.waz.znet2.AuthRequestInterceptor
import com.waz.znet2.http.Request.UrlCreator
import com.waz.znet2.http._

trait UserSearchClient {
  def getContacts(query: SearchQuery, limit: Int = DefaultLimit): ErrorOrResponse[UserSearchResponse]
  def exactMatchHandle(handle: Handle): ErrorOrResponse[Option[UserId]]
}

class UserSearchClientImpl(implicit
                           urlCreator: UrlCreator,
                           httpClient: HttpClient,
<<<<<<< HEAD
                           authRequestInterceptor: AuthRequestInterceptor) extends UserSearchClient with CirceJSONSupport {
=======
                           authRequestInterceptor: AuthRequestInterceptor) extends UserSearchClient with DerivedLogTag {
>>>>>>> 3b9326e8

  import HttpClient.AutoDerivation._
  import HttpClient.dsl._
  import Threading.Implicits.Background
  import UserSearchClient._

  private implicit val errorResponseDeserializer: RawBodyDeserializer[ErrorResponse] =
    objectFromCirceJsonRawBodyDeserializer[ErrorResponse]

  override def getContacts(query: SearchQuery, limit: Int = DefaultLimit): ErrorOrResponse[UserSearchResponse] = {
    debug(l"graphSearch('$query', $limit)")

    //TODO Get rid of this
    if (query.isInstanceOf[TopPeople.type]) {
      warn(l"A request to /search/top was made - this is now only handled locally")
      CancellableFuture.successful(Right(Seq.empty))
    }

    val prefix = (query: @unchecked) match {
      case Recommended(p)        => p
      case RecommendedHandle(p)  => p
    }

    Request
      .Get(
        relativePath = ContactsPath,
        queryParameters = queryParameters("q" -> prefix, "size" -> limit, "l" -> Relation.Third.id, "d" -> 1)
      )
      .withResultType[UserSearchResponse]
      .withErrorType[ErrorResponse]
      .executeSafe
  }


  override def exactMatchHandle(handle: Handle): ErrorOrResponse[Option[UserId]] = {
    Request.Get(relativePath = handlesQuery(handle))
      .withResultType[ExactHandleResponse]
      .withErrorType[ErrorResponse]
      .executeSafe
      .map {
        case Right(response) => Right(Some(UserId(response.user)))
        case Left(response) if response.code == ResponseCode.NotFound => Right(None)
        case Left(response) => Left(response)
      }
  }
}

object UserSearchClient extends DerivedLogTag {
  val ContactsPath = "/search/contacts"
  val HandlesPath = "/users/handles"

  val DefaultLimit = 10

  def handlesQuery(handle: Handle): String =
    UserSearchClient.HandlesPath + "/" + Handle.stripSymbol(handle.string)

  // Response types

  case class ExactHandleResponse(user: String)
  case class UserSearchResponse(documents: Seq[UserSearchResponse.User])

  object UserSearchResponse {
    case class User(id: String, name: String, handle: String, accent_id: Option[Int])
  }
}<|MERGE_RESOLUTION|>--- conflicted
+++ resolved
@@ -37,11 +37,10 @@
 class UserSearchClientImpl(implicit
                            urlCreator: UrlCreator,
                            httpClient: HttpClient,
-<<<<<<< HEAD
-                           authRequestInterceptor: AuthRequestInterceptor) extends UserSearchClient with CirceJSONSupport {
-=======
-                           authRequestInterceptor: AuthRequestInterceptor) extends UserSearchClient with DerivedLogTag {
->>>>>>> 3b9326e8
+                           authRequestInterceptor: AuthRequestInterceptor)
+  extends UserSearchClient
+    with CirceJSONSupport
+    with DerivedLogTag {
 
   import HttpClient.AutoDerivation._
   import HttpClient.dsl._
