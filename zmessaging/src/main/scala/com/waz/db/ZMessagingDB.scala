/*
 * Wire
 * Copyright (C) 2016 Wire Swiss GmbH
 *
 * This program is free software: you can redistribute it and/or modify
 * it under the terms of the GNU General Public License as published by
 * the Free Software Foundation, either version 3 of the License, or
 * (at your option) any later version.
 *
 * This program is distributed in the hope that it will be useful,
 * but WITHOUT ANY WARRANTY; without even the implied warranty of
 * MERCHANTABILITY or FITNESS FOR A PARTICULAR PURPOSE. See the
 * GNU General Public License for more details.
 *
 * You should have received a copy of the GNU General Public License
 * along with this program. If not, see <http://www.gnu.org/licenses/>.
 */
package com.waz.db

import android.content.Context
import android.database.sqlite.SQLiteDatabase
import com.waz.api.Message
import com.waz.content.PropertiesDao
import com.waz.db.ZMessagingDB.{DbVersion, daos, migrations}
import com.waz.db.migrate._
import com.waz.model.AddressBook.ContactHashesDao
import com.waz.model.AssetData.AssetDataDao
import com.waz.model.Contact.{ContactsDao, ContactsOnWireDao, EmailAddressesDao, PhoneNumbersDao}
import com.waz.model.ConversationData.ConversationDataDao
import com.waz.model.ConversationMemberData.ConversationMemberDataDao
import com.waz.model.EditHistory.EditHistoryDao
import com.waz.model.ErrorData.ErrorDataDao
import com.waz.model.KeyValueData.KeyValueDataDao
import com.waz.model.Liking.LikingDao
import com.waz.model.MessageData.MessageDataDao
import com.waz.model.MsgDeletion.MsgDeletionDao
import com.waz.model.NotificationData.NotificationDataDao
import com.waz.model.PushNotificationEvents.PushNotificationEventsDao
import com.waz.model.ReadReceipt.ReadReceiptDao
import com.waz.model.SearchQueryCache.SearchQueryCacheDao
import com.waz.model.UserData.UserDataDao
import com.waz.model._
import com.waz.model.otr.UserClients.UserClientsDao
import com.waz.model.sync.SyncJob.SyncJobDao
import com.waz.service.assets2.AssetStorageImpl.AssetDao
import com.waz.service.assets2.DownloadAssetStorage.DownloadAssetDao
import com.waz.service.assets2.UploadAssetStorage.UploadAssetDao
import com.waz.service.push.ReceivedPushData.ReceivedPushDataDao
import com.waz.service.tracking.TrackingService

import scala.util.{Success, Try}

class ZMessagingDB(context: Context, dbName: String, tracking: TrackingService) extends DaoDB(context.getApplicationContext, dbName, null, DbVersion, daos, migrations, tracking) {

  override def onUpgrade(db: SQLiteDatabase, from: Int, to: Int): Unit = {
    if (from < 60) {
      dropAllTables(db)
      onCreate(db)
    } else super.onUpgrade(db, from, to)
  }
}

object ZMessagingDB {
  val DbVersion = 115

  lazy val daos = Seq (
    UserDataDao, SearchQueryCacheDao, AssetDataDao, ConversationDataDao,
    ConversationMemberDataDao, MessageDataDao, KeyValueDataDao,
    SyncJobDao, ErrorDataDao, NotificationDataDao, ReceivedPushDataDao,
    ContactHashesDao, ContactsOnWireDao, UserClientsDao, LikingDao,
    ContactsDao, EmailAddressesDao, PhoneNumbersDao, MsgDeletionDao,
    EditHistoryDao, MessageContentIndexDao, PushNotificationEventsDao,
    ReadReceiptDao, PropertiesDao,
    UploadAssetDao, DownloadAssetDao, AssetDao
  )

  lazy val migrations = Seq(
    Migration(60, 61)(UserDataMigration.v61),
    Migration(61, 62) { _.execSQL("ALTER TABLE Errors ADD COLUMN messages TEXT") },
    Migration(62, 63) { _.execSQL("ALTER TABLE VoiceParticipants ADD COLUMN sends_video INTEGER DEFAULT 0") },
    Migration(63, 64)(ConversationDataMigration.v64),
    Migration(64, 65) { _.execSQL("ALTER TABLE GcmData ADD COLUMN clear_time INTEGER") },
    Migration(65, 66)(CallLogMigration.v66),
    Migration(66, 67)(LikingsMigration.v67),
    Migration(67, 68) { db =>
      db.execSQL("DROP TABLE IF EXISTS MsgDeletion")
      db.execSQL("CREATE TABLE MsgDeletion (message_id TEXT PRIMARY KEY, timestamp INTEGER)")
    },
    Migration(68, 69)(MessageDataMigration.v69),
    Migration(69, 70)(AssetDataMigration.v70),
    Migration(70, 71) {
      _.execSQL("ALTER TABLE Messages ADD COLUMN edit_time INTEGER DEFAULT 0")
    },
    Migration(70, 71) {
      _.execSQL("ALTER TABLE Messages ADD COLUMN edit_time INTEGER DEFAULT 0")
    },
    Migration(71, 72) { db =>
      MessageDataMigration.v72(db)
      ConversationDataMigration.v72(db)
      ConversationMembersMigration.v72(db)
    },
    Migration(72, 73) {
      _.execSQL("CREATE TABLE EditHistory (original_id TEXT PRIMARY KEY, updated_id TEXT, timestamp INTEGER)")
    },
    Migration(73, 74) { implicit db =>
      db.execSQL("DROP TABLE IF EXISTS GcmData") // just dropping all data, not worth the trouble to migrate that
      db.execSQL("CREATE TABLE NotificationData (_id TEXT PRIMARY KEY, data TEXT)")
    },
    Migration(74, 75) { db =>
      SearchQueryCacheMigration.v75(db)
      SyncJobMigration.v75(db)
    },
    Migration(75, 76) { db =>
      MessageDataMigration.v76(db)
      ConversationDataMigration.v76(db)
    },
    Migration(76, 77) { db =>
      MessageDataMigration.v77(db)
    },
    Migration(77, 78) { db =>
      UserDataMigration.v78(db)
    },
    Migration(78, 79) { db =>
      UserDataMigration.v79(db)
      ConversationMembersMigration.v79(db)
      ConversationDataMigration.v79(db)
    },
    Migration(79, 80) { db =>
      MessageDataMigration.v80(db)
    },
    Migration(80, 81) { db =>
      db.execSQL("CREATE VIRTUAL TABLE MessageContentIndex using fts3(conv_id TEXT, message_id TEXT, content TEXT, time TIMESTAMP)")
    },
    Migration(81, 82) { db =>
      ConversationMembersMigration.v82(db)
      ConversationDataMigration.v82(db)
    },
    Migration(82, 83) { db =>
      MessageDataMigration.v83(db)
    },
    Migration(83, 84){ db =>
      db.execSQL("INSERT INTO KeyValues (key, value) VALUES ('should_sync_conversations', 'true')")
    },
    Migration(84, 85){ db =>
      // bug in this migration - skip this version
    },
    Migration(85, 86) { db =>
      // new users won't have any push ti- fix for broken internal users due to last migration
      db.execSQL("DELETE FROM SyncJobs WHERE data LIKE '%push-token%'")
      db.execSQL("DELETE FROM SyncJobs WHERE data LIKE '%gcm-token%'")
    },
    Migration(86, 87) { db =>
      db.execSQL("ALTER TABLE Conversations ADD COLUMN team TEXT")
      db.execSQL("ALTER TABLE Conversations ADD COLUMN is_managed INTEGER")
    },
    Migration(87, 88) { db =>
      db.execSQL("CREATE TABLE Teams (_id TEXT PRIMARY KEY, name TEXT, creator TEXT, icon TEXT, icon_key TEXT)")
      db.execSQL("CREATE TABLE TeamMembers (user_id TEXT, team_id TEXT, self_permissions INTEGER, copy_permissions INTEGER, PRIMARY KEY (user_id, team_id))")
      db.execSQL("UPDATE KeyValues SET value = 'true' WHERE key = 'should_sync_teams'")
    },
    Migration(88, 89) { db =>
      db.execSQL("DROP TABLE IF EXISTS VoiceParticipants")
    },
    Migration(89, 90) { db =>
      ConversationDataMigration.v90(db)
    },
    Migration(90, 91) { db =>
      db.execSQL("DROP TABLE IF EXISTS CommonConnections")
    },
    Migration(91, 92) { db =>
      db.execSQL("ALTER TABLE Users ADD COLUMN teamId TEXT")
      db.execSQL("DROP TABLE IF EXISTS TeamMembers")
      db.execSQL("UPDATE KeyValues SET value = 'true' WHERE key = 'should_sync_teams'")
    },
    Migration(92, 93) { db =>
      db.execSQL("DROP TABLE IF EXISTS Teams")
    },
    Migration(93, 94) { db =>
      db.execSQL("UPDATE KeyValues SET value = 'true' WHERE key = 'should_sync_teams'")
    },
    Migration(94, 95) { db =>
      db.execSQL("ALTER TABLE Conversations ADD COLUMN unread_call_count INTEGER DEFAULT 0")
      db.execSQL("ALTER TABLE Conversations ADD COLUMN unread_ping_count INTEGER DEFAULT 0")
    },
    Migration(95, 96) { db =>
      db.execSQL("CREATE TABLE ReceivedPushes (_id TEXT PRIMARY KEY, data TEXT)")
    },
    Migration(96, 97) { db =>
      db.execSQL("ALTER TABLE Users ADD COLUMN availability INTEGER DEFAULT 0")
    },
    Migration(97, 98) { db =>
      db.execSQL("ALTER TABLE Users ADD COLUMN provider_id TEXT DEFAULT null")
      db.execSQL("ALTER TABLE Users ADD COLUMN integration_id TEXT DEFAULT null")
    },
    Migration(98, 99) { db =>
      db.execSQL("""CREATE TABLE PushNotificationEvents(pushId TEXT, event_index INTEGER,
                                                        decrypted INTEGER, event TEXT,
                                                        plain BLOB, transient BOOLEAN,
                    PRIMARY KEY (pushId, event_index))""")
    },
    Migration(99, 100) { db =>
      db.execSQL("ALTER TABLE Conversations ADD COLUMN access TEXT DEFAULT null")
      db.execSQL("ALTER TABLE Conversations ADD COLUMN access_role TEXT DEFAULT null")
    },
    Migration(100, 101) { db =>
      db.execSQL("DROP TABLE IF EXISTS CallLog")
    },
    Migration(101, 102) { db =>
      db.execSQL("ALTER TABLE Conversations ADD COLUMN link TEXT DEFAULT null")
    },
    Migration(102, 103) { db =>
      db.execSQL("ALTER TABLE Users ADD COLUMN expires_at INTEGER DEFAULT null")
    },
    Migration(103, 104) { db =>
      db.execSQL("delete from MessageContentIndex where message_id in (select message_id from MessageContentIndex left join Messages on MessageContentIndex.message_id == Messages._id WHERE Messages._id IS null)")
    },
    Migration(104, 105) { db =>
      db.execSQL("CREATE TABLE PushNotificationEventsCopy(pushId TEXT, event_index INTEGER PRIMARY KEY, decrypted INTEGER, event TEXT, plain BLOB, transient BOOLEAN);")
      db.execSQL("INSERT INTO PushNotificationEventsCopy (pushId, decrypted, event, plain, transient) SELECT pushid, decrypted, event, plain, transient FROM PushNotificationEvents;")
      db.execSQL("DROP TABLE PushNotificationEvents;")
      db.execSQL("ALTER TABLE PushNotificationEventsCopy RENAME TO PushNotificationEvents;")
    },
    Migration(105, 106) { db =>
      db.execSQL("DROP TABLE IF EXISTS InvitedContacts")
    },
    Migration(106, 107) { db =>
      db.execSQL("UPDATE Conversations SET cleared = null WHERE cleared = 0")
    },
    Migration(107, 108) { db =>
      db.execSQL("ALTER TABLE Conversations ADD COLUMN global_ephemeral INTEGER DEFAULT null")
      db.execSQL("UPDATE Messages SET ephemeral = null WHERE ephemeral = 0")
      db.execSQL("UPDATE Messages SET duration = null WHERE duration = 0")
      db.execSQL("UPDATE Conversations SET ephemeral = null WHERE ephemeral = 0")
    },
    Migration(108, 109) { db =>
      db.execSQL("ALTER TABLE Conversations ADD COLUMN unread_mentions_count INTEGER DEFAULT 0")
    },
    Migration(109, 110) { db =>
      db.execSQL(
        """
          | CREATE TABLE ConversationsCopy (
          | _id TEXT PRIMARY KEY,
          | remote_id TEXT, name TEXT, creator TEXT, conv_type INTEGER, team TEXT, is_managed INTEGER,
          | last_event_time INTEGER, is_active INTEGER, last_read INTEGER, mute_time INTEGER, archived INTEGER,
          | archive_time INTEGER, cleared INTEGER, generated_name TEXT, search_key TEXT, unread_count INTEGER,
          | unsent_count INTEGER, hidden INTEGER, missed_call TEXT, incoming_knock TEXT, verified TEXT,
          | ephemeral INTEGER, global_ephemeral INTEGER, unread_call_count INTEGER, unread_ping_count INTEGER,
          | access TEXT, access_role TEXT, link TEXT, unread_mentions_count INTEGER, muted_status INTEGER DEFAULT 0
          | );
        """.stripMargin)
      db.execSQL(
        """
          |INSERT INTO ConversationsCopy(
          | _id,
          | remote_id, name, creator, conv_type, team, is_managed, last_event_time, is_active, last_read, mute_time,
          | archived, archive_time, cleared, generated_name, search_key, unread_count, unsent_count, hidden,
          | missed_call, incoming_knock, verified, ephemeral, global_ephemeral, unread_call_count, unread_ping_count,
          | access, access_role, link, unread_mentions_count
          | )
          | SELECT
          | _id,
          | remote_id, name, creator, conv_type, team, is_managed, last_event_time, is_active, last_read, mute_time,
          | archived, archive_time, cleared, generated_name, search_key, unread_count, unsent_count, hidden,
          | missed_call, incoming_knock, verified, ephemeral, global_ephemeral, unread_call_count, unread_ping_count,
          | access, access_role, link, unread_mentions_count
          | FROM Conversations;
        """.stripMargin)
      db.execSQL("UPDATE ConversationsCopy SET muted_status = 2 WHERE _id in (SELECT _id FROM Conversations WHERE Conversations.muted = 1);") // muted_status == 2 => only mentions are displayed
      db.execSQL("DROP TABLE Conversations;")
      db.execSQL("ALTER TABLE ConversationsCopy RENAME TO Conversations;")
    },
    Migration(110, 111) { db =>
      db.execSQL("ALTER TABLE Messages ADD COLUMN quote TEXT")
      db.execSQL("ALTER TABLE Messages ADD COLUMN quote_validity INTEGER DEFAULT 0")
    },
    Migration(111, 112) { db =>
      db.execSQL("ALTER TABLE Conversations ADD COLUMN unread_quote_count INTEGER DEFAULT 0")
    },
    Migration(112, 113) { db =>
      db.execSQL("CREATE TABLE ReadReceipts(message_id TEXT, user_id, timestamp INTEGER, PRIMARY KEY (message_id, user_id))")
      db.execSQL("ALTER TABLE Conversations ADD COLUMN receipt_mode INTEGER DEFAULT 0")
      db.execSQL("CREATE TABLE Properties(key TEXT PRIMARY KEY, value TEXT)")
      db.execSQL("ALTER TABLE Messages ADD COLUMN force_read_receipts INTEGER DEFAULT null")
      db.execSQL("UPDATE KeyValues SET value = 'true' WHERE key = 'should_sync_conversations_1'")
    },
    Migration(113, 114) { db =>
<<<<<<< HEAD
       db.execSQL("ALTER TABLE Users ADD COLUMN managed_by TEXT DEFAULT null")
    },
    Migration(114, 115) { db =>
      import com.waz.model.AssetData.{AssetDataDao => OldAssetDao}
      import com.waz.service.assets2.AssetStorageImpl.{AssetDao => NewAssetDao}
      import com.waz.service.assets2._

      //Create new tables
      db.execSQL(UploadAssetDao.table.createSql)
      db.execSQL(DownloadAssetDao.table.createSql)
      db.execSQL(NewAssetDao.table.createSql)

      //Remove old assetId from user's profile pictures and sync to get the remote id instead
      db.execSQL("UPDATE Users SET picture = null")
      db.execSQL("UPDATE KeyValues SET value = 'true' WHERE key = 'should_sync_users'")

      //Convert old assets to new assets (public assets won't be converted)
      def convertAsset(old: AssetData): Try[Asset[AssetDetails]] = Try {
        val encryption = old.otrKey.map(k => AES_CBC_Encryption(AESKey2(k.bytes)))

        Asset(
          id = old.remoteId.map(rid => AssetId(rid.str)).getOrElse(old.id),
          token = old.token,
          sha = old.sha.get,
          mime = old.mime,
          encryption = encryption.getOrElse(NoEncryption),
          localSource = None, //we can not trust old information about local sources
          preview = old.previewId,
          name = old.name.getOrElse(s"old_asset_${old.id.str}"),
          size = old.size,
          details = old.metaData match {
            case Some(data: AssetMetaData.Video) =>
              VideoDetails(data.dimensions, data.duration)
            case Some(data: AssetMetaData.Audio) =>
              AudioDetails(data.duration, Loudness(data.loudness.map(_.levels.map(_.toByte)).getOrElse(Vector.empty)))
            case Some(data: AssetMetaData.Image) =>
              ImageDetails(data.dimensions)
            case Some(AssetMetaData.Empty) =>
              BlobDetails
            case None =>
              BlobDetails
          },
          convId = old.convId
        )
      }

      val oldAssets = OldAssetDao.list(db)
      val newAssets = oldAssets.map(convertAsset).collect { case Success(asset) => asset }

      newAssets.foreach { na =>
        NewAssetDao.insertOrIgnore(na)(db)
      }

      // Add asset_id to the message data, referencing the new assets
      db.execSQL(s"ALTER TABLE ${MessageDataDao.table.name} ADD COLUMN ${MessageDataDao.AssetId.name} TEXT DEFAULT null")

      val messages = MessageDataDao.findByTypes(Set(Message.Type.ANY_ASSET, Message.Type.VIDEO_ASSET, Message.Type.AUDIO_ASSET, Message.Type.ASSET))(db)

      messages.foreach { m =>
        m.protos.lastOption match {
          case Some(GenericMessage(_, a @ GenericContent.Asset(_, _))) if a.getUploaded != null =>
            val newMessage = m.copy(assetId = Option(AssetId(a.getUploaded.assetId)))
            MessageDataDao.insertOrReplace(newMessage)(db)
          case _ =>
            m
        }
      }
=======
      db.execSQL("ALTER TABLE Users ADD COLUMN managed_by TEXT DEFAULT null")
    },
    Migration(114, 115) { db =>
      db.execSQL("ALTER TABLE Users ADD COLUMN fields TEXT DEFAULT null")
>>>>>>> 8fa43b98
    }
  )
}<|MERGE_RESOLUTION|>--- conflicted
+++ resolved
@@ -61,7 +61,7 @@
 }
 
 object ZMessagingDB {
-  val DbVersion = 115
+  val DbVersion = 116
 
   lazy val daos = Seq (
     UserDataDao, SearchQueryCacheDao, AssetDataDao, ConversationDataDao,
@@ -284,10 +284,12 @@
       db.execSQL("UPDATE KeyValues SET value = 'true' WHERE key = 'should_sync_conversations_1'")
     },
     Migration(113, 114) { db =>
-<<<<<<< HEAD
        db.execSQL("ALTER TABLE Users ADD COLUMN managed_by TEXT DEFAULT null")
     },
     Migration(114, 115) { db =>
+      db.execSQL("ALTER TABLE Users ADD COLUMN fields TEXT DEFAULT null")
+    },
+    Migration(115, 116) { db =>
       import com.waz.model.AssetData.{AssetDataDao => OldAssetDao}
       import com.waz.service.assets2.AssetStorageImpl.{AssetDao => NewAssetDao}
       import com.waz.service.assets2._
@@ -352,12 +354,7 @@
             m
         }
       }
-=======
       db.execSQL("ALTER TABLE Users ADD COLUMN managed_by TEXT DEFAULT null")
-    },
-    Migration(114, 115) { db =>
-      db.execSQL("ALTER TABLE Users ADD COLUMN fields TEXT DEFAULT null")
->>>>>>> 8fa43b98
     }
   )
 }