--- conflicted
+++ resolved
@@ -19,18 +19,11 @@
 
 import java.io._
 
-<<<<<<< HEAD
-import com.waz.ZLog
-import com.waz.ZLog.ImplicitTag._
-import com.waz.ZLog._
-import com.waz.model.errors.{FailedExpectationsError, FileSystemError, NotFoundLocal, UnexpectedError, ZError}
-=======
 import com.waz.log.LogSE._
 import com.waz.cache2.CacheService.Encryption
 import com.waz.log.BasicLogging.LogTag.DerivedLogTag
 import com.waz.model.AESKey
 import com.waz.model.errors.NotFoundLocal
->>>>>>> 3b3fe001
 import com.waz.utils.IoUtils
 import com.waz.utils.events._
 
@@ -175,58 +168,32 @@
 
 }
 
-<<<<<<< HEAD
-abstract class LruFileCache[K] extends BaseFileCache[K] {
-
-  protected def cacheDirectory: File
-  protected def directorySizeThreshold: Long
-  protected def sizeCheckingInterval: FiniteDuration
-
-  protected implicit def ev: EventContext
-=======
 class LruFileCacheServiceImpl(
-    cacheDirectory: File,
-    directorySizeThreshold: Long,
-    sizeCheckingInterval: FiniteDuration
-)(implicit override val ec: ExecutionContext, ev: EventContext)
-    extends CacheService with DerivedLogTag {
->>>>>>> 3b3fe001
+                               cacheDirectory: File,
+                               directorySizeThreshold: Long,
+                               sizeCheckingInterval: FiniteDuration
+                             )(implicit override val ec: ExecutionContext, ev: EventContext)
+  extends CacheService with DerivedLogTag {
 
   private val directorySize: SourceSignal[Long] = Signal()
   directorySize
     .throttle(sizeCheckingInterval)
     .filter { size =>
-<<<<<<< HEAD
-      verbose(s"Current cache size: ${ZLog.formatSize(size)}")
-      size > directorySizeThreshold
-    } { size =>
-      var shouldBeCleared = size - directorySizeThreshold
-      verbose(s"Cache directory size threshold reached(${formatSize(directorySizeThreshold)}). Current size: ${formatSize(size)}. " +
-        s"Should be cleared: ${ZLog.formatSize(shouldBeCleared)}")
-=======
       verbose(l"Current cache size: ${asSize(size)}")
       size > directorySizeThreshold
     } { size =>
       var shouldBeCleared = size - directorySizeThreshold
       verbose(l"Cache directory size threshold reached. Current size: ${asSize(size)}. Should be cleared: ${asSize(shouldBeCleared)}")
->>>>>>> 3b3fe001
       cacheDirectory
         .listFiles()
         .sortBy(_.lastModified())
         .takeWhile { file =>
           val fileSize = file.length()
           if (file.delete()) {
-<<<<<<< HEAD
-            verbose(s"File '${file.getName}' removed. Cleared ${ZLog.formatSize(fileSize)}.")
-            shouldBeCleared -= fileSize
-          } else {
-            verbose(s"File '${file.getName}' can not be removed. Not cleared ${ZLog.formatSize(fileSize)}.")
-=======
             verbose(l"File '$file' removed. Cleared ${asSize(fileSize)}.")
             shouldBeCleared -= fileSize
           } else {
             verbose(l"File '$file' can not be removed. Not cleared ${asSize(fileSize)}.")
->>>>>>> 3b3fe001
           }
           shouldBeCleared > 0
         }
