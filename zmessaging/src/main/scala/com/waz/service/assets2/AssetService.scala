--- conflicted
+++ resolved
@@ -21,14 +21,9 @@
 import java.security.{DigestInputStream, MessageDigest}
 
 import com.waz.ZLog.ImplicitTag._
-<<<<<<< HEAD
-import com.waz.ZLog._
 import com.waz.model.AssetData.UploadTaskKey
 import com.waz.model._
-=======
 import com.waz.log.ZLog2._
-import com.waz.cache2.CacheService
->>>>>>> 8fa43b98
 import com.waz.model.errors._
 import com.waz.service.assets2.Asset.{General, UploadGeneral, Video}
 import com.waz.sync.SyncServiceHandle
@@ -148,8 +143,7 @@
   }
 
   private def loadFromBackend(asset: Asset[General], callback: Option[ProgressCallback]): CancellableFuture[InputStream] = {
-<<<<<<< HEAD
-    verbose(s"Load asset content from backend. $asset")
+    verbose(l"Load asset content from backend. $asset")
     assetClient.loadAssetContent(asset, callback)
       .flatMap {
         case Left(err) if err.code == ResponseCode.NotFound =>
@@ -160,7 +154,7 @@
         case Left(err) =>
           CancellableFuture.failed(NetworkError(err))
         case Right(fileWithSha) if fileWithSha.sha256 != asset.sha =>
-          debug(s"Loaded file size ${fileWithSha.file.length()}")
+          debug(l"Loaded file size ${fileWithSha.file.length()}")
           CancellableFuture.failed(new ValidationError(s"SHA256 is not equal. Expected: ${asset.sha} Actual: ${fileWithSha.sha256} AssetId: ${asset.id}"))
         case Right(fileWithSha) =>
           contentCache.put(asset.id, fileWithSha.file, removeOriginal = true)
@@ -168,37 +162,14 @@
             .toCancellable
       }
       .recoverWith { case err =>
-        verbose(s"Can not load asset content from backend. ${err.getMessage}")
+        verbose(l"Can not load asset content from backend. ${showString(err.getMessage)}")
         CancellableFuture.failed(err)
       }
-  }
-
-  private def loadFromCache(asset: Asset[General], callback: Option[ProgressCallback]): CancellableFuture[InputStream] = {
-    verbose(s"Load asset content from cache. $asset")
-    contentCache.getStream(asset.id).map(asset.encryption.decrypt(_))
-=======
-    verbose(l"Load asset content from backend. $asset")
-    assetClient.loadAssetContent(asset, callback).flatMap {
-      case Left(err) if err.code == ResponseCode.NotFound =>
-        cache
-          .remove(cacheKey(asset))
-          .flatMap(_ => CancellableFuture.failed(NotFoundRemote(s"Asset '$asset'")))
-          .toCancellable
-      case Left(err) =>
-        CancellableFuture.failed(NetworkError(err))
-      case Right(fileWithSha) if fileWithSha.sha256 != asset.sha =>
-        CancellableFuture.failed(ValidationError(s"SHA256 is not equal. Asset: $asset"))
-      case Right(fileWithSha) =>
-        cache.putEncrypted(cacheKey(asset), fileWithSha.file)
-          .flatMap(_ => cache.get(cacheKey(asset))(asset.encryption))
-          .toCancellable
-    }
   }
 
   private def loadFromCache(asset: Asset[General], callback: Option[ProgressCallback]): CancellableFuture[InputStream] = {
     verbose(l"Load asset content from cache. $asset")
-    cache.get(cacheKey(asset))(asset.encryption)
->>>>>>> 8fa43b98
+    contentCache.getStream(asset.id).map(asset.encryption.decrypt(_))
       .recoverWith { case err =>
         verbose(l"Can not load asset content from cache. $err")
         Future.failed(err)
@@ -206,15 +177,10 @@
       .toCancellable
   }
 
-<<<<<<< HEAD
   private def loadFromFileSystem(asset: Asset[General],
                                  localSource: LocalSource,
                                  callback: Option[ProgressCallback]): CancellableFuture[InputStream] = {
-    verbose(s"Load asset content from file system. $asset")
-=======
-  private def loadFromFileSystem(asset: Asset[General], callback: Option[ProgressCallback]): CancellableFuture[InputStream] = {
     verbose(l"Load asset content from file system. $asset")
->>>>>>> 8fa43b98
     lazy val emptyUriError = new NoSuchElementException("Asset does not have local source property.")
     val openInputStream = () => asset.localSource.map(ls => uriHelper.openInputStream(ls.uri)).getOrElse(Failure(throw emptyUriError))
     Future.fromTry(openInputStream())
@@ -224,13 +190,8 @@
         else Future.failed(new ValidationError(s"SHA256 is not equal. Expected: ${localSource.sha} Actual: $sha AssetId: ${asset.id}"))
       }
       .recoverWith { case err =>
-<<<<<<< HEAD
-        debug(s"Can not load content from file system. ${err.getMessage}")
-        verbose(s"Clearing local source asset property. $asset")
-=======
-        debug(l"Can not load content from file system. $err")
+        debug(l"Can not load content from file system. ${showString(err.getMessage)}")
         verbose(l"Clearing local source asset property. $asset")
->>>>>>> 8fa43b98
         assetsStorage.save(asset.copy(localSource = None)).flatMap(_ => Future.failed(err))
       }
       .toCancellable
@@ -268,31 +229,16 @@
       }
       .toCancellable
 
-<<<<<<< HEAD
   override def uploadAsset(assetId: UploadAssetId): CancellableFuture[Asset[General]] = {
     import com.waz.api.impl.ErrorResponse
 
     def getUploadAssetContent(asset: UploadAsset[General]): Future[InputStream] = asset.localSource match {
       case Some(LocalSource(uri, _)) => Future.fromTry(uriHelper.openInputStream(uri))
       case None => uploadContentCache.getStream(asset.id)
-=======
-  //TODO We should do something with asset source. In some cases we can delete it.
-  override def uploadAsset(rawAsset: RawAsset[General], callback: Option[ProgressCallback]): CancellableFuture[Asset[General]] = {
-    val content = AssetContent(rawAsset.mime, () => uriHelper.openInputStream(rawAsset.uri).get, Some(rawAsset.size))
-    val metadata = Metadata(public = rawAsset.public, retention = rawAsset.retention)
-
-    assetClient.uploadAsset(metadata, content, callback).flatMap {
-      case Right(response) =>
-        val asset = Asset(AssetId(response.rId.str), response.token, rawAsset)
-        assetsStorage.save(asset).map(_ => asset).toCancellable
-      case Left(err) =>
-        verbose(l"Error while uploading asset: $err")
-        CancellableFuture.failed(NetworkError(err))
->>>>>>> 8fa43b98
     }
 
     def actionsOnCancellation(): Unit = {
-      info(s"Asset uploading cancelled: $assetId")
+      info(l"Asset uploading cancelled: $assetId")
       uploadAssetStorage.update(assetId, _.copy(status = UploadAssetStatus.Cancelled))
     }
 
@@ -393,7 +339,7 @@
     val t0 = System.nanoTime()
     for {
       asset <- createUploadAsset(content, targetEncryption, public, retention, messageId)
-      _ = debug(s"Upload asset created: $asset")
+      _ = debug(l"Upload asset created: $asset")
       _ <- uploadAssetStorage.save(asset)
       t1 = System.nanoTime()
       _ = println("Asset creation time: " + (t1 - t0) + " ns")
