--- conflicted
+++ resolved
@@ -15,306 +15,306 @@
  * You should have received a copy of the GNU General Public License
  * along with this program. If not, see <http://www.gnu.org/licenses/>.
  */
-package com.waz.service.assets2
-
-import java.io.{ByteArrayInputStream, FileInputStream, InputStream}
-import java.net.URI
-
-<<<<<<< HEAD
-import com.waz.model.GenericContent.{Asset => GenericAsset}
-=======
-import com.waz.cache2.CacheService.Encryption
-import com.waz.log.ZLog2.SafeToLog
->>>>>>> 8fa43b98
-import com.waz.model._
-import com.waz.model.nano.Messages
-import com.waz.model.nano.Messages.Asset.RemoteData
-import com.waz.sync.client.AssetClient2.Retention
-import com.waz.utils.Identifiable
-import org.threeten.bp.Duration
-
-import scala.util.{Success, Try}
-
-sealed trait Content {
-
-  def openInputStream(uriHelper: UriHelper): Try[InputStream] = this match {
-    case Content.Bytes(_, bytes) => Try { new ByteArrayInputStream(bytes) }
-    case Content.Uri(uri)        => uriHelper.openInputStream(uri)
-    case Content.File(_, file)   => Try { new FileInputStream(file) }
-    case Content.AsBlob(content) => content.openInputStream(uriHelper)
-  }
-
-  def getSize(uriHelper: UriHelper): Try[Long] = this match {
-    case Content.Bytes(_, bytes) => Success(bytes.length)
-    case Content.Uri(uri)        => uriHelper.extractSize(uri)
-    case Content.File(_, file)   => Try { file.length() }
-    case Content.AsBlob(content) => content.getSize(uriHelper)
-  }
-
-  def getMime(uriHelper: UriHelper): Try[Mime] = this match {
-    case Content.Bytes(mime, _)  => Success(mime)
-    case Content.Uri(uri)        => uriHelper.extractMime(uri)
-    case Content.File(mime, _)   => Success(mime)
-    case Content.AsBlob(content) => content.getMime(uriHelper)
-  }
-
-}
-
-/**
-  * Main purpose of this trait is to mark content which can be used in [[AssetDetails]] extraction process
-  */
-sealed trait PreparedContent extends Content
-
-object Content {
-  case class Bytes(mime: Mime, bytes: Array[Byte]) extends Content
-  case class AsBlob(content: Content)              extends Content
-  case class Uri(uri: URI)                         extends PreparedContent
-  case class File(mime: Mime, file: java.io.File)  extends PreparedContent
-}
-
-/**
-  * Be aware that content will be destroyed while upload process in case of [[Content.File]].
-  * It means that at some point in the future [[Content.File.file]] will not exist.
-  *
-  * @param name name for the future asset
-  * @param content content for the future asset
-  */
-case class ContentForUpload(name: String, content: Content)
-
-case class LocalSource(uri: URI, sha: Sha256)
-
-sealed trait Preview
-object Preview {
-  case object NotReady                              extends Preview
-  case object Empty                                 extends Preview
-  case class NotUploaded(rawAssetId: UploadAssetId) extends Preview
-  case class Uploaded(assetId: AssetId)             extends Preview
-}
-
-sealed trait GeneralAsset {
-  def id: GeneralAssetId
-  def mime: Mime
-  def name: String
-  def size: Long
-  def details: UploadAssetDetails
-}
-
-case class UploadAsset[+T <: UploadAssetDetails](
-                                                  id: UploadAssetId,
-                                                  localSource: Option[LocalSource],
-                                                  name: String,
-                                                  sha: Sha256,
-                                                  md5: MD5,
-                                                  mime: Mime,
-                                                  preview: Preview,
-                                                  uploaded: Long,
-                                                  size: Long,
-                                                  retention: Retention,
-                                                  public: Boolean,
-                                                  encryption: Encryption,
-                                                  encryptionSalt: Option[Salt],
-                                                  details: T,
-                                                  status: UploadAssetStatus,
-                                                  assetId: Option[AssetId]
-) extends GeneralAsset
-    with Identifiable[UploadAssetId]
-
-sealed trait AssetStatus
-object AssetStatus {
-  case object Done extends UploadAssetStatus with DownloadAssetStatus
-}
-
-sealed trait UploadAssetStatus extends AssetStatus
-object UploadAssetStatus {
-  case object NotStarted extends UploadAssetStatus
-  case object InProgress extends UploadAssetStatus
-  case object Cancelled  extends UploadAssetStatus
-  case object Failed     extends UploadAssetStatus
-}
-
-sealed trait DownloadAssetStatus extends AssetStatus
-object DownloadAssetStatus {
-  case object NotStarted extends DownloadAssetStatus
-  case object InProgress extends DownloadAssetStatus
-  case object Cancelled  extends DownloadAssetStatus
-  case object Failed     extends DownloadAssetStatus
-}
-
-case class Asset[+T <: AssetDetails](
-    override val id: AssetId,
-    token: Option[AssetToken], //all not public assets should have an AssetToken
-    sha: Sha256,
-    mime: Mime,
-    encryption: Encryption,
-    localSource: Option[LocalSource],
-    preview: Option[AssetId],
-    name: String,
-    size: Long,
-    details: T,
-    @deprecated
-    convId: Option[RConvId]
-) extends GeneralAsset with Identifiable[AssetId]
-
-case class DownloadAsset(
-    id: DownloadAssetId,
-    mime: Mime,
-    name: String,
-    preview: Option[AssetId],
-    details: AssetDetails,
-    downloaded: Long,
-    size: Long,
-    status: DownloadAssetStatus
-) extends GeneralAsset with Identifiable[DownloadAssetId]
-
-object DownloadAsset {
-
-  def create(asset: GenericAsset): DownloadAsset = {
-    val original = Option(asset.original)
-
-    val (mime, size, detailsInput) = original match {
-      case Some(o) => (o.mimeType, o.size, Left(o))
-      case _ => (asset.preview.mimeType, asset.preview.size, Right(asset.preview))
-    }
-
-    DownloadAsset(
-      id = DownloadAssetId(),
-      mime = Mime(mime),
-      name = original.map(_.name).getOrElse(""),
-      preview = Option(asset.preview).flatMap(p => Option(p.remote)).map(r=> AssetId(r.assetId)),
-      details = Asset.extractDetails(detailsInput),
-      downloaded = 0,
-      size = size,
-      status = getStatus(asset)
-    )
-  }
-
-  def getStatus(proto: GenericAsset): DownloadAssetStatus = {
-    proto.getStatusCase match {
-      case Messages.Asset.UPLOADED_FIELD_NUMBER => AssetStatus.Done
-      case Messages.Asset.NOT_UPLOADED_FIELD_NUMBER =>
-        proto.getNotUploaded match {
-          case Messages.Asset.CANCELLED => DownloadAssetStatus.Cancelled
-          case Messages.Asset.FAILED => DownloadAssetStatus.Failed
-          case _ => DownloadAssetStatus.InProgress
+/*
+   * Wire
+   * Copyright (C) 2016 Wire Swiss GmbH
+   *
+   * This program is free software: you can redistribute it and/or modify
+   * it under the terms of the GNU General Public License as published by
+   * the Free Software Foundation, either version 3 of the License, or
+   * (at your option) any later version.
+   *
+   * This program is distributed in the hope that it will be useful,
+   * but WITHOUT ANY WARRANTY; without even the implied warranty of
+   * MERCHANTABILITY or FITNESS FOR A PARTICULAR PURPOSE. See the
+   * GNU General Public License for more details.
+   *
+   * You should have received a copy of the GNU General Public License
+   * along with this program. If not, see <http://www.gnu.org/licenses/>.
+   */
+  package com.waz.service.assets2
+
+  import java.io.{ByteArrayInputStream, FileInputStream, InputStream}
+           import java.net.URI
+
+  import com.waz.model.GenericContent.{Asset => GenericAsset}
+  import com.waz.log.ZLog2.SafeToLog
+  import com.waz.model._
+  import com.waz.model.nano.Messages
+  import com.waz.model.nano.Messages.Asset.RemoteData
+  import com.waz.sync.client.AssetClient2.Retention
+  import com.waz.utils.Identifiable
+  import org.threeten.bp.Duration
+
+  import scala.util.{Success, Try}
+
+  sealed trait Content {
+
+    def openInputStream(uriHelper: UriHelper): Try[InputStream] = this match {
+      case Content.Bytes(_, bytes) => Try { new ByteArrayInputStream(bytes) }
+      case Content.Uri(uri)        => uriHelper.openInputStream(uri)
+      case Content.File(_, file)   => Try { new FileInputStream(file) }
+      case Content.AsBlob(content) => content.openInputStream(uriHelper)
+    }
+
+    def getSize(uriHelper: UriHelper): Try[Long] = this match {
+      case Content.Bytes(_, bytes) => Success(bytes.length)
+      case Content.Uri(uri)        => uriHelper.extractSize(uri)
+      case Content.File(_, file)   => Try { file.length() }
+      case Content.AsBlob(content) => content.getSize(uriHelper)
+    }
+
+    def getMime(uriHelper: UriHelper): Try[Mime] = this match {
+      case Content.Bytes(mime, _)  => Success(mime)
+      case Content.Uri(uri)        => uriHelper.extractMime(uri)
+      case Content.File(mime, _)   => Success(mime)
+      case Content.AsBlob(content) => content.getMime(uriHelper)
+    }
+
+  }
+
+  /**
+    * Main purpose of this trait is to mark content which can be used in [[AssetDetails]] extraction process
+    */
+  sealed trait PreparedContent extends Content
+
+  object Content {
+    case class Bytes(mime: Mime, bytes: Array[Byte]) extends Content
+    case class AsBlob(content: Content)              extends Content
+    case class Uri(uri: URI)                         extends PreparedContent
+    case class File(mime: Mime, file: java.io.File)  extends PreparedContent
+  }
+
+  /**
+    * Be aware that content will be destroyed while upload process in case of [[Content.File]].
+    * It means that at some point in the future [[Content.File.file]] will not exist.
+    *
+    * @param name name for the future asset
+    * @param content content for the future asset
+    */
+  case class ContentForUpload(name: String, content: Content)
+
+  case class LocalSource(uri: URI, sha: Sha256)
+
+  sealed trait Preview
+  object Preview {
+    case object NotReady                              extends Preview
+    case object Empty                                 extends Preview
+    case class NotUploaded(rawAssetId: UploadAssetId) extends Preview
+    case class Uploaded(assetId: AssetId)             extends Preview
+  }
+
+  sealed trait GeneralAsset {
+    def id: GeneralAssetId
+    def mime: Mime
+    def name: String
+    def size: Long
+    def details: UploadAssetDetails
+  }
+
+  case class UploadAsset[+T <: UploadAssetDetails](
+                                                    id: UploadAssetId,
+                                                    localSource: Option[LocalSource],
+                                                    name: String,
+                                                    sha: Sha256,
+                                                    md5: MD5,
+                                                    mime: Mime,
+                                                    preview: Preview,
+                                                    uploaded: Long,
+                                                    size: Long,
+                                                    retention: Retention,
+                                                    public: Boolean,
+                                                    encryption: Encryption,
+                                                    encryptionSalt: Option[Salt],
+                                                    details: T,
+                                                    status: UploadAssetStatus,
+                                                    assetId: Option[AssetId]
+  ) extends GeneralAsset
+      with Identifiable[UploadAssetId]
+
+  sealed trait AssetStatus
+  object AssetStatus {
+    case object Done extends UploadAssetStatus with DownloadAssetStatus
+  }
+
+  sealed trait UploadAssetStatus extends AssetStatus
+  object UploadAssetStatus {
+    case object NotStarted extends UploadAssetStatus
+    case object InProgress extends UploadAssetStatus
+    case object Cancelled  extends UploadAssetStatus
+    case object Failed     extends UploadAssetStatus
+  }
+
+  sealed trait DownloadAssetStatus extends AssetStatus
+  object DownloadAssetStatus {
+    case object NotStarted extends DownloadAssetStatus
+    case object InProgress extends DownloadAssetStatus
+    case object Cancelled  extends DownloadAssetStatus
+    case object Failed     extends DownloadAssetStatus
+  }
+
+  case class Asset[+T <: AssetDetails](
+      override val id: AssetId,
+      token: Option[AssetToken], //all not public assets should have an AssetToken
+      sha: Sha256,
+      mime: Mime,
+      encryption: Encryption,
+      localSource: Option[LocalSource],
+      preview: Option[AssetId],
+      name: String,
+      size: Long,
+      details: T,
+      @deprecated
+      convId: Option[RConvId]
+  ) extends GeneralAsset with Identifiable[AssetId]
+
+  case class DownloadAsset(
+      id: DownloadAssetId,
+      mime: Mime,
+      name: String,
+      preview: Option[AssetId],
+      details: AssetDetails,
+      downloaded: Long,
+      size: Long,
+      status: DownloadAssetStatus
+  ) extends GeneralAsset with Identifiable[DownloadAssetId]
+
+  object DownloadAsset {
+
+    def create(asset: GenericAsset): DownloadAsset = {
+      val original = Option(asset.original)
+
+      val (mime, size, detailsInput) = original match {
+        case Some(o) => (o.mimeType, o.size, Left(o))
+        case _ => (asset.preview.mimeType, asset.preview.size, Right(asset.preview))
+      }
+
+      DownloadAsset(
+        id = DownloadAssetId(),
+        mime = Mime(mime),
+        name = original.map(_.name).getOrElse(""),
+        preview = Option(asset.preview).flatMap(p => Option(p.remote)).map(r=> AssetId(r.assetId)),
+        details = Asset.extractDetails(detailsInput),
+        downloaded = 0,
+        size = size,
+        status = getStatus(asset)
+      )
+    }
+
+    def getStatus(proto: GenericAsset): DownloadAssetStatus = {
+      proto.getStatusCase match {
+        case Messages.Asset.UPLOADED_FIELD_NUMBER => AssetStatus.Done
+        case Messages.Asset.NOT_UPLOADED_FIELD_NUMBER =>
+          proto.getNotUploaded match {
+            case Messages.Asset.CANCELLED => DownloadAssetStatus.Cancelled
+            case Messages.Asset.FAILED => DownloadAssetStatus.Failed
+            case _ => DownloadAssetStatus.InProgress
+          }
+        case _ => DownloadAssetStatus.InProgress
+      }
+    }
+
+  }
+
+  object Asset {
+    import com.waz.model.GenericContent.Asset.{Original => GOriginal, Preview => GPreview}
+
+    type UploadGeneral = UploadAssetDetails
+    type NotReady      = DetailsNotReady.type
+    type General       = AssetDetails
+    type Blob          = BlobDetails.type
+    type Image         = ImageDetails
+    type Audio         = AudioDetails
+    type Video         = VideoDetails
+
+    def extractEncryption(remote: RemoteData): Encryption = remote.encryption match {
+      case Messages.AES_GCM => AES_CBC_Encryption(AESKey2(remote.otrKey))
+      case Messages.AES_CBC => AES_CBC_Encryption(AESKey2(remote.otrKey))
+      case _                => NoEncryption
+    }
+
+    def extractDetails(either: Either[GOriginal, GPreview]): AssetDetails =
+      if (either.fold(_.hasImage, _.hasImage)) {
+        val image = either.fold(_.getImage, _.getImage)
+        ImageDetails(Dim2(image.width, image.height))
+      } else
+        either match {
+          case Left(original) if original.hasAudio =>
+            val audio = original.getAudio
+            AudioDetails(Duration.ofMillis(audio.durationInMillis), Loudness(audio.normalizedLoudness.toVector))
+          case Left(original) if original.hasVideo =>
+            val video = original.getVideo
+            VideoDetails(Dim2(video.width, video.height), Duration.ofMillis(video.durationInMillis))
+          case _ =>
+            BlobDetails
         }
-      case _ => DownloadAssetStatus.InProgress
-    }
-  }
-
-}
-
-object Asset {
-  import com.waz.model.GenericContent.Asset.{Original => GOriginal, Preview => GPreview}
-
-  type UploadGeneral = UploadAssetDetails
-  type NotReady      = DetailsNotReady.type
-  type General       = AssetDetails
-  type Blob          = BlobDetails.type
-  type Image         = ImageDetails
-  type Audio         = AudioDetails
-  type Video         = VideoDetails
-
-  def extractEncryption(remote: RemoteData): Encryption = remote.encryption match {
-    case Messages.AES_GCM => AES_CBC_Encryption(AESKey2(remote.otrKey))
-    case Messages.AES_CBC => AES_CBC_Encryption(AESKey2(remote.otrKey))
-    case _                => NoEncryption
-  }
-
-  def extractDetails(either: Either[GOriginal, GPreview]): AssetDetails =
-    if (either.fold(_.hasImage, _.hasImage)) {
-      val image = either.fold(_.getImage, _.getImage)
-      ImageDetails(Dim2(image.width, image.height))
-    } else
-      either match {
-        case Left(original) if original.hasAudio =>
-          val audio = original.getAudio
-          AudioDetails(Duration.ofMillis(audio.durationInMillis), Loudness(audio.normalizedLoudness.toVector))
-        case Left(original) if original.hasVideo =>
-          val video = original.getVideo
-          VideoDetails(Dim2(video.width, video.height), Duration.ofMillis(video.durationInMillis))
-        case _ =>
-          BlobDetails
-      }
-
-  def create(asset: DownloadAsset, remote: RemoteData): Asset[General] =
-    Asset(
-      id = AssetId(remote.assetId),
-      token = if (remote.assetToken.isEmpty) None else Some(AssetToken(remote.assetToken)),
-      sha = Sha256(remote.sha256),
-      mime = asset.mime,
-      encryption = extractEncryption(remote),
-      localSource = None,
-      preview = asset.preview,
-      name = asset.name,
-      size = asset.size,
-      details = asset.details,
-      convId = None
-    )
-
-  def create(preview: GPreview): Asset[General] = {
-    val remote = preview.remote
-    Asset(
-      id = AssetId(remote.assetId),
-      token = if (remote.assetToken.isEmpty) None else Some(AssetToken(remote.assetToken)),
-      sha = Sha256(remote.sha256),
-      mime = Mime(preview.mimeType),
-      encryption = extractEncryption(remote),
-      localSource = None,
-      preview = None,
-      name = s"preview_${System.currentTimeMillis()}",
-      size = preview.size,
-      details = Asset.extractDetails(Right(preview)),
-      convId = None
-    )
-  }
-
-  def create(assetId: AssetId, token: Option[AssetToken], uploadAsset: UploadAsset[General]): Asset[General] =
-    Asset(
-      id = assetId,
-      token = token,
-      mime = uploadAsset.mime,
-      sha = uploadAsset.sha,
-      name = uploadAsset.name,
-      size = uploadAsset.size,
-      encryption = uploadAsset.encryption,
-      localSource = uploadAsset.localSource,
-      preview = uploadAsset.preview match {
-        case Preview.Uploaded(previewId) => Some(previewId)
-        case _ => None
-      },
-      details = uploadAsset.details,
-      convId = None
-    )
-
-}
-
-<<<<<<< HEAD
-sealed trait UploadAssetDetails
-case object DetailsNotReady extends UploadAssetDetails
-
-sealed trait AssetDetails                                       extends UploadAssetDetails
-case object BlobDetails                                         extends AssetDetails
-case class ImageDetails(dimensions: Dim2)                       extends AssetDetails
-case class AudioDetails(duration: Duration, loudness: Loudness) extends AssetDetails
-case class VideoDetails(dimensions: Dim2, duration: Duration)   extends AssetDetails
-
-sealed trait ImageTag
-object ImageTag {
-  case object Preview extends ImageTag
-  case object Medium  extends ImageTag
-  case object Empty   extends ImageTag
-}
-=======
-sealed trait AssetDetails                                       extends SafeToLog
-case object BlobDetails                                         extends AssetDetails
-case class ImageDetails(dimensions: Dim2, tag: ImageTag)        extends AssetDetails
-case class AudioDetails(duration: Duration, loudness: Loudness) extends AssetDetails
-case class VideoDetails(dimensions: Dim2, duration: Duration)   extends AssetDetails
-
-sealed trait ImageTag extends SafeToLog
-case object Preview   extends ImageTag
-case object Medium    extends ImageTag
-case object Empty     extends ImageTag
->>>>>>> 8fa43b98
-
-case class Loudness(levels: Vector[Byte])+
+    def create(asset: DownloadAsset, remote: RemoteData): Asset[General] =
+      Asset(
+        id = AssetId(remote.assetId),
+        token = if (remote.assetToken.isEmpty) None else Some(AssetToken(remote.assetToken)),
+        sha = Sha256(remote.sha256),
+        mime = asset.mime,
+        encryption = extractEncryption(remote),
+        localSource = None,
+        preview = asset.preview,
+        name = asset.name,
+        size = asset.size,
+        details = asset.details,
+        convId = None
+      )
+
+    def create(preview: GPreview): Asset[General] = {
+      val remote = preview.remote
+      Asset(
+        id = AssetId(remote.assetId),
+        token = if (remote.assetToken.isEmpty) None else Some(AssetToken(remote.assetToken)),
+        sha = Sha256(remote.sha256),
+        mime = Mime(preview.mimeType),
+        encryption = extractEncryption(remote),
+        localSource = None,
+        preview = None,
+        name = s"preview_${System.currentTimeMillis()}",
+        size = preview.size,
+        details = Asset.extractDetails(Right(preview)),
+        convId = None
+      )
+    }
+
+    def create(assetId: AssetId, token: Option[AssetToken], uploadAsset: UploadAsset[General]): Asset[General] =
+      Asset(
+        id = assetId,
+        token = token,
+        mime = uploadAsset.mime,
+        sha = uploadAsset.sha,
+        name = uploadAsset.name,
+        size = uploadAsset.size,
+        encryption = uploadAsset.encryption,
+        localSource = uploadAsset.localSource,
+        preview = uploadAsset.preview match {
+          case Preview.Uploaded(previewId) => Some(previewId)
+          case _ => None
+        },
+        details = uploadAsset.details,
+        convId = None
+      )
+
+  }
+
+  sealed trait UploadAssetDetails
+  case object DetailsNotReady extends UploadAssetDetails
+
+  sealed trait AssetDetails                                       extends UploadAssetDetails
+  case object BlobDetails                                         extends AssetDetails
+  case class ImageDetails(dimensions: Dim2)                       extends AssetDetails
+  case class AudioDetails(duration: Duration, loudness: Loudness) extends AssetDetails
+  case class VideoDetails(dimensions: Dim2, duration: Duration)   extends AssetDetails
+
+  sealed trait ImageTag
+  object ImageTag {
+    case object Preview extends ImageTag
+    case object Medium  extends ImageTag
+    case object Empty   extends ImageTag
+  }
+
+  case class Loudness(levels: Vector[Byte])