--- conflicted
+++ resolved
@@ -15,37 +15,19 @@
  * You should have received a copy of the GNU General Public License
  * along with this program. If not, see <http://www.gnu.org/licenses/>.
  */
-<<<<<<< HEAD
-/*
-   * Wire
-   * Copyright (C) 2016 Wire Swiss GmbH
-   *
-   * This program is free software: you can redistribute it and/or modify
-   * it under the terms of the GNU General Public License as published by
-   * the Free Software Foundation, either version 3 of the License, or
-   * (at your option) any later version.
-   *
-   * This program is distributed in the hope that it will be useful,
-   * but WITHOUT ANY WARRANTY; without even the implied warranty of
-   * MERCHANTABILITY or FITNESS FOR A PARTICULAR PURPOSE. See the
-   * GNU General Public License for more details.
-   *
-   * You should have received a copy of the GNU General Public License
-   * along with this program. If not, see <http://www.gnu.org/licenses/>.
-   */
-  package com.waz.service.assets2
-
-  import java.io.{ByteArrayInputStream, FileInputStream, InputStream}
-           import java.net.URI
-
-  import com.waz.model.GenericContent.{Asset => GenericAsset}
-  import com.waz.log.ZLog2.SafeToLog
-  import com.waz.model._
-  import com.waz.model.nano.Messages
-  import com.waz.model.nano.Messages.Asset.RemoteData
-  import com.waz.sync.client.AssetClient2.Retention
-  import com.waz.utils.Identifiable
-  import org.threeten.bp.Duration
+package com.waz.service.assets2
+
+import java.io.{ByteArrayInputStream, FileInputStream, InputStream}
+import java.net.URI
+
+import com.waz.model.GenericContent.{Asset => GenericAsset}
+import com.waz.log.ZLog2.SafeToLog
+import com.waz.model._
+import com.waz.model.nano.Messages
+import com.waz.model.nano.Messages.Asset.RemoteData
+import com.waz.sync.client.AssetClient2.Retention
+import com.waz.utils.Identifiable
+import org.threeten.bp.Duration
 
   import scala.util.{Success, Try}
 
@@ -318,75 +300,4 @@
     case object Empty   extends ImageTag
   }
 
-  case class Loudness(levels: Vector[Byte])
-=======
-package com.waz.service.assets2
-
-import java.net.URI
-
-import com.waz.cache2.CacheService.Encryption
-import com.waz.log.LogShow.SafeToLog
-import com.waz.model._
-import com.waz.sync.client.AssetClient2.Retention
-import com.waz.utils.Identifiable
-import org.threeten.bp.Duration
-
-//TODO Maybe we can remove encryption here
-case class RawAsset[+T <: AssetDetails](
-    override val id: AssetId,
-    uri: URI,
-    sha: Sha256,
-    mime: Mime,
-    size: Long,
-    retention: Retention,
-    public: Boolean,
-    encryption: Encryption,
-    details: T,
-    @deprecated convId: Option[RConvId]
-) extends Identifiable[AssetId]
-
-case class Asset[+T <: AssetDetails](
-    override val id: AssetId,
-    token: Option[AssetToken], //all not public assets should have an AssetToken
-    sha: Sha256,
-    encryption: Encryption,
-    localSource: Option[URI],
-    preview: Option[AssetId],
-    details: T,
-    @deprecated convId: Option[RConvId]
-) extends Identifiable[AssetId]
-
-object Asset {
-  type General = AssetDetails
-  type Blob    = BlobDetails.type
-  type Image   = ImageDetails
-  type Audio   = AudioDetails
-  type Video   = VideoDetails
-
-  def apply(assetId: AssetId, token: Option[AssetToken], rawAsset: RawAsset[General]): Asset[General] =
-    Asset(
-      id = assetId,
-      token = token,
-      sha = rawAsset.sha,
-      encryption = rawAsset.encryption,
-      localSource = None,
-      preview = None,
-      details = rawAsset.details,
-      convId = rawAsset.convId
-    )
-
-}
-
-sealed trait AssetDetails                                       extends SafeToLog
-case object BlobDetails                                         extends AssetDetails
-case class ImageDetails(dimensions: Dim2, tag: ImageTag)        extends AssetDetails
-case class AudioDetails(duration: Duration, loudness: Loudness) extends AssetDetails
-case class VideoDetails(dimensions: Dim2, duration: Duration)   extends AssetDetails
-
-sealed trait ImageTag extends SafeToLog
-case object Preview   extends ImageTag
-case object Medium    extends ImageTag
-case object Empty     extends ImageTag
-
-case class Loudness(levels: Vector[Float])
->>>>>>> 3b3fe001
+  case class Loudness(levels: Vector[Byte])