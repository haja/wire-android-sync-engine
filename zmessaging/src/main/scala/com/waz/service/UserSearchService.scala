/*
 * Wire
 * Copyright (C) 2016 Wire Swiss GmbH
 *
 * This program is free software: you can redistribute it and/or modify
 * it under the terms of the GNU General Public License as published by
 * the Free Software Foundation, either version 3 of the License, or
 * (at your option) any later version.
 *
 * This program is distributed in the hope that it will be useful,
 * but WITHOUT ANY WARRANTY; without even the implied warranty of
 * MERCHANTABILITY or FITNESS FOR A PARTICULAR PURPOSE. See the
 * GNU General Public License for more details.
 *
 * You should have received a copy of the GNU General Public License
 * along with this program. If not, see <http://www.gnu.org/licenses/>.
 */
package com.waz.service

import com.waz.content.UserPreferences.SelfPermissions
import com.waz.content._
import com.waz.log.BasicLogging.LogTag.DerivedLogTag
import com.waz.log.LogSE._
import com.waz.model.SearchQuery.{Recommended, RecommendedHandle}
import com.waz.model.UserData.{ConnectionStatus, UserDataDao}
import com.waz.model.UserPermissions.{PartnerPermissions, decodeBitmask}
import com.waz.model.{SearchQuery, _}
import com.waz.service.ZMessaging.clock
import com.waz.service.conversation.{ConversationsService, ConversationsUiService}
import com.waz.service.teams.TeamsService
import com.waz.sync.SyncServiceHandle
<<<<<<< HEAD
import com.waz.sync.client.UserSearchClient.UserSearchResponse
import com.waz.threading.{CancellableFuture, Threading}
=======
import com.waz.sync.client.UserSearchClient.UserSearchEntry
import com.waz.threading.Threading
>>>>>>> 3b9326e8
import com.waz.utils._
import com.waz.utils.events._

import scala.collection.breakOut
import scala.collection.immutable.Set
import scala.concurrent.Future
import scala.concurrent.duration._

case class SearchResults(top:   IndexedSeq[UserData]         = IndexedSeq.empty,
                         local: IndexedSeq[UserData]         = IndexedSeq.empty,
                         convs: IndexedSeq[ConversationData] = IndexedSeq.empty,
                         dir:   IndexedSeq[UserData]         = IndexedSeq.empty) { //directory (backend search)

  def isEmpty: Boolean = top.isEmpty && local.isEmpty && convs.isEmpty && dir.isEmpty
}

class UserSearchService(selfUserId:           UserId,
                        queryCache:           SearchQueryCacheStorage,
                        teamId:               Option[TeamId],
                        userService:          UserService,
                        usersStorage:         UsersStorage,
                        teamsService:         TeamsService,
                        membersStorage:       MembersStorage,
                        timeouts:             Timeouts,
                        sync:                 SyncServiceHandle,
                        messages:             MessagesStorage,
                        convsStorage:         ConversationStorage,
                        convsUi:              ConversationsUiService,
                        conversationsService: ConversationsService,
                        userPrefs:            UserPreferences) extends DerivedLogTag {

  import Threading.Implicits.Background
  import com.waz.service.UserSearchService._
  import timeouts.search._

  ClockSignal(1.day)(i => queryCache.deleteBefore(i - cacheExpiryTime))(EventContext.Global)

  private val exactMatchUser = new SourceSignal[Option[UserData]]()

  private lazy val isPartner = userPrefs(SelfPermissions).apply()
    .map(decodeBitmask)
    .map(_ == PartnerPermissions)

  private def filterForPartner(query: Filter, searchResults: IndexedSeq[UserData]): Future[IndexedSeq[UserData]] = {
    lazy val knownUsers = membersStorage.getByUsers(searchResults.map(_.id).toSet).map(_.map(_.userId).toSet)
    isPartner.flatMap {
      case true if teamId.isDefined =>
        verbose(l"filterForPartner1 Q: ${redactedString(query)}, RES: ${searchResults.map(_.getDisplayName)}) with partner = true and teamId")
        for {
          Some(self)    <- userService.getSelfUser
          filteredUsers <- knownUsers.map(knownUsersIds =>
                             searchResults.filter(u => self.createdBy.contains(u.id) || knownUsersIds.contains(u.id))
                           )
        } yield filteredUsers
      case false if teamId.isDefined =>
        verbose(l"filterForPartner2 Q: ${redactedString(query)}, RES: ${searchResults.map(_.getDisplayName)}) with partner = false and teamId")
        knownUsers.map { knownUsersIds =>
          searchResults.filter { u =>
            u.createdBy.contains(selfUserId) ||
            knownUsersIds.contains(u.id) ||
              u.teamId != teamId ||
              (u.teamId == teamId && !u.isPartner(teamId)) ||
              u.handle.exists(_.exactMatchQuery(query))
          }
        }
      case _ => Future.successful(searchResults)
    }
  }

  // a utility method for using `filterForPartner` with signals more easily
  private def filterForPartner(query: Filter, searchResults: Signal[IndexedSeq[UserData]]): Signal[IndexedSeq[UserData]] =
    searchResults.flatMap(res => Signal.future(filterForPartner(query, res)))

  def usersForNewConversation(filter: Filter = "", teamOnly: Boolean): Signal[IndexedSeq[UserData]] =
    filterForPartner(
      filter,
      searchLocal(filter, isHandle = Handle.isHandle(filter)).map(_.filter(u => !(u.isGuest(teamId) && teamOnly)))
    )

  def usersToAddToConversation(filter: Filter = "", toConv: ConvId): Signal[IndexedSeq[UserData]] =
    for {
      curr         <- membersStorage.activeMembers(toConv)
      conv         <- convsStorage.signal(toConv)
      localResults =  searchLocal(filter, curr, isHandle = Handle.isHandle(filter)).map(_.filter(conv.isUserAllowed))
      res          <- filterForPartner(filter, localResults)
    } yield res

  def mentionsSearchUsersInConversation(convId: ConvId, filter: Filter, includeSelf: Boolean = false): Signal[IndexedSeq[UserData]] =
    for {
      curr     <- membersStorage.activeMembers(convId)
      currData <- usersStorage.listSignal(curr)
    } yield {
      val included = currData.filter { user =>
        (includeSelf || selfUserId != user.id) &&
          !user.isWireBot &&
          user.expiresAt.isEmpty &&
          user.connection != ConnectionStatus.Blocked
      }

      def cmpHandle(u: UserData, fn: String => Boolean) = u.handle match {
        case None => false
        case Some(h) => fn(h.string)
      }

      val rules: Seq[UserData => Boolean] = Seq(
        _.getDisplayName.toLowerCase.startsWith(filter),
        _.searchKey.asciiRepresentation.split(" ").exists(_.startsWith(filter)),
        cmpHandle(_, _.startsWith(filter)),
        _.getDisplayName.toLowerCase.contains(filter),
        cmpHandle(_, _.contains(filter))
      )

      rules.foldLeft[(Set[UserId],IndexedSeq[UserData])]((Set.empty, IndexedSeq())){ case ((found, results), rule) =>
        val matches = included.filter(rule).filter(u => !found.contains(u.id)).sortBy(_.getDisplayName.toLowerCase)
        (found ++ matches.map(_.id).toSet, results ++: matches)
      }._2
    }

  private def searchLocal(filter: Filter, excluded: Set[UserId] = Set.empty, showBlockedUsers: Boolean = false, isHandle: Boolean = false): Signal[IndexedSeq[UserData]] = {
    val symbolStripped = if (isHandle) Handle.stripSymbol(filter) else filter
    for {
      connected <- userService.acceptedOrBlockedUsers.map(_.values)
      members   <- teamId.fold(Signal.const(Set.empty[UserData])) { _ =>
        teamsService.searchTeamMembers(if (filter.isEmpty) None else Some(SearchKey(filter)), handleOnly = isHandle)
      }
    } yield {
      val included = (connected.toSet ++ members).filter { user =>
        !excluded.contains(user.id) &&
          selfUserId != user.id &&
          !user.isWireBot &&
          !user.deleted &&
          user.expiresAt.isEmpty &&
          user.matchesFilter(filter) &&
          (showBlockedUsers || (user.connection != ConnectionStatus.Blocked))
      }.toIndexedSeq

      sortUsers(included, filter, isHandle, symbolStripped)
    }
  }

  private def sortUsers(results: IndexedSeq[UserData], filter: Filter, isHandle: Boolean, symbolStripped: Filter): IndexedSeq[UserData] = {
    def toLower(str: String) = Locales.transliteration.transliterate(str).trim.toLowerCase

    lazy val toLowerSymbolStripped = toLower(symbolStripped)

    def bucket(u: UserData): Int =
      if (filter.isEmpty) 0
      else if (isHandle) {
        if (u.handle.exists(_.exactMatchQuery(filter))) 0 else 1
      } else {
        val userName = toLower(u.getDisplayName)
        if (userName == toLowerSymbolStripped) 0 else if (userName.startsWith(toLowerSymbolStripped)) 1 else 2
      }

    results.sortWith { case (u1, u2) =>
        val b1 = bucket(u1)
        val b2 = bucket(u2)
        if (b1 == b2)
          u1.getDisplayName.compareTo(u2.getDisplayName) < 0
        else
          b1 < b2
    }
  }

  def search(filter: Filter = ""): Signal[SearchResults] = {

    val isHandle       = Handle.isHandle(filter)
    val symbolStripped = if (isHandle) Handle.stripSymbol(filter) else filter
    val query          = if (isHandle) RecommendedHandle(filter) else Recommended(filter)

    val shouldShowTopUsers = filter.isEmpty && teamId.isEmpty

    val shouldShowGroupConversations = if (isHandle) symbolStripped.length > 1 else !filter.isEmpty
    val shouldShowDirectorySearch    = !filter.isEmpty

    exactMatchUser ! None // reset the exact match to None on any query change

    val topUsers: Signal[IndexedSeq[UserData]] =
      if (shouldShowTopUsers) topPeople.map(_.filter(!_.isWireBot)) else Signal.const(IndexedSeq.empty)

    val conversations: Signal[IndexedSeq[ConversationData]] =
      if (shouldShowGroupConversations)
        Signal.future(convsStorage.findGroupConversations(SearchKey(filter), selfUserId, Int.MaxValue, handleOnly = isHandle))
          .map(_.filter(conv => teamId.forall(conv.team.contains)).distinct.toIndexedSeq)
          .flatMap { convs =>
            val gConvs = convs.map { c =>
              conversationsService.isGroupConversation(c.id).flatMap {
                case true  => Future.successful(true)
                case false => conversationsService.isWithService(c.id)
              }.map {
                case true  => Some(c)
                case false => None
              }
            }
            Signal.future(Future.sequence(gConvs).map(_.flatten)) //TODO avoid using Signal.future - will not update...
          }
      else Signal.const(IndexedSeq.empty)

    val directorySearch: Signal[IndexedSeq[UserData]] =
      for {
        dir <-
          if (shouldShowDirectorySearch)
            searchUserData(query)
              .map(_.filter(u => !u.isWireBot && u.expiresAt.isEmpty))
              .map(sortUsers(_, filter, isHandle, symbolStripped))
          else Signal.const(IndexedSeq.empty)
        exact <- exactMatchUser
      } yield {
        (dir, exact) match {
          case (_, None) => dir
          case (IndexedSeq(), Some(ex)) => IndexedSeq(ex)
          case (results, Some(ex)) => (results.toSet ++ Set(ex)).toIndexedSeq
        }
      }

    for {
      top       <- topUsers
      local     <- filterForPartner(filter, searchLocal(filter, showBlockedUsers = true, isHandle = isHandle))
      convs     <- conversations
      isPartner <- Signal.future(isPartner)
      dir       <- filterForPartner(filter, if (isPartner) Signal.const(IndexedSeq.empty[UserData]) else directorySearch)
    } yield SearchResults(top, local, convs, dir)
  }

<<<<<<< HEAD
  def updateSearchResults(query: SearchQuery, results: UserSearchResponse) = {
    def updating(ids: Vector[UserId])(cached: SearchQueryCache) = cached.copy(query, clock.instant(), if (ids.nonEmpty || cached.entries.isEmpty) Some(ids) else cached.entries)
=======
  def updateSearchResults(query: SearchQuery, results: Seq[UserSearchEntry]) = {

    def updating(ids: Vector[UserId])(cached: SearchQueryCache) =
      cached.copy(query, clock.instant(), if (ids.nonEmpty || cached.entries.isEmpty) Some(ids) else cached.entries)

    val ids = results.map(_.id)(breakOut): Vector[UserId]
>>>>>>> 3b9326e8

    val users = unpack(results)

    for {
      updated <- userService.updateUsers(users)
      _       <- userService.syncIfNeeded(updated.map(_.id), Duration.Zero)
<<<<<<< HEAD
      ids     = users.map(_.id)(breakOut): Vector[UserId]
      _       = verbose(l"updateSearchResults($query, ${users.map(_.handle)})")
      _       <- queryCache.updateOrCreate(query, updating(ids), SearchQueryCache(query, clock.instant(), Some(ids)))
    } yield ()

    query match {
      case RecommendedHandle(handle) if !users.map(_.handle).exists(_.exactMatchQuery(handle)) =>
        debug(l"exact match requested")
        sync.exactMatchHandle(Handle(Handle.stripSymbol(handle)))
      case _ =>
=======
      _       <- queryCache.updateOrCreate(query, updating(ids), SearchQueryCache(query, clock.instant(), Some(ids)))
    } yield ()

    if (!results.map(_.handle).exists(_.exactMatchQuery(query.filter))) {
      sync.exactMatchHandle(Handle(query.filter))
>>>>>>> 3b9326e8
    }

    Future.successful({})
  }

  def updateExactMatch(handle: Handle, userId: UserId) = {
    val query = RecommendedHandle(handle.withSymbol)
    def updating(id: UserId)(cached: SearchQueryCache) =
      cached.copy(query, clock.instant(), Some(cached.entries.map(_.toSet ++ Set(userId)).getOrElse(Set(userId)).toVector))

    usersStorage.get(userId).collect {
      case Some(user) =>
        exactMatchUser ! Some(user)
        queryCache.updateOrCreate(query, updating(userId), SearchQueryCache(query, clock.instant(), Some(Vector(userId))))
    }

    Future.successful({})
  }

  // not private for tests
  def searchUserData(query: SearchQuery): Signal[IndexedSeq[UserData]] = returning( queryCache.optSignal(query) ){ _ =>
    localSearch(query).flatMap(_ => sync.syncSearchQuery(query))
  }.flatMap {
    case None => Signal.const(IndexedSeq.empty[UserData])
    case Some(cached) => cached.entries match {
      case None => Signal.const(IndexedSeq.empty[UserData])
      case Some(ids) if ids.isEmpty => Signal.const(IndexedSeq.empty[UserData])
      case Some(ids) =>
        usersStorage.listSignal(ids).flatMap(res => Signal.future(filterForPartner(query.filter, res)))
    }
  }

  private def localSearch(query: SearchQuery) = (query match {
    case Recommended(prefix) =>
      usersStorage.find[UserData, Vector[UserData]](recommendedPredicate(prefix), db => UserDataDao.recommendedPeople(prefix)(db), identity)
    case RecommendedHandle(prefix) =>
      usersStorage.find[UserData, Vector[UserData]](recommendedHandlePredicate(prefix), db => UserDataDao.recommendedPeople(prefix)(db), identity)
    case _ => Future.successful(Vector.empty[UserData])
  }).flatMap { users =>
    lazy val fresh = SearchQueryCache(query, clock.instant(), Some(users.map(_.id)))

    def update(q: SearchQueryCache): SearchQueryCache = if ((cacheExpiryTime elapsedSince q.timestamp) || q.entries.isEmpty) fresh else q

    queryCache.updateOrCreate(query, update, fresh)
  }

  private def topPeople = {
    def messageCount(u: UserData) = messages.countLaterThan(ConvId(u.id.str), LocalInstant.Now.toRemote(Duration.Zero) - topPeopleMessageInterval)

    val loadTopUsers = (for {
      conns         <- usersStorage.find[UserData, Vector[UserData]](topPeoplePredicate, db => UserDataDao.topPeople(db), identity)
      messageCounts <- Future.sequence(conns.map(messageCount))
    } yield conns.zip(messageCounts)).map { counts =>
      counts.filter(_._2 > 0).sortBy(_._2)(Ordering[Long].reverse).take(MaxTopPeople).map(_._1)
    }

    Signal.future(loadTopUsers).map(_.toIndexedSeq)
  }

  private val topPeoplePredicate: UserData => Boolean = u => ! u.deleted && u.connection == ConnectionStatus.Accepted

  private def recommendedPredicate(prefix: String): UserData => Boolean = {
    val key = SearchKey(prefix)
    u => ! u.deleted && ! u.isConnected && (key.isAtTheStartOfAnyWordIn(u.searchKey) || u.email.exists(_.str == prefix) || u.handle.exists(_.startsWithQuery(prefix)))
  }

  private def recommendedHandlePredicate(prefix: String): UserData => Boolean = {
    u => ! u.deleted && ! u.isConnected && u.handle.exists(_.startsWithQuery(prefix))
  }

}

object UserSearchService {
  type Filter = String

  val MinCommonConnections = 4
  val MaxTopPeople = 10

  /**
    * Model object extracted from `UserSearchResponse`.
    */
  case class UserSearchEntry(id: UserId, name: Name, colorId: Option[Int], handle: Handle)

  object UserSearchEntry {
    def apply(searchUser: UserSearchResponse.User): UserSearchEntry = {
      import searchUser._
      UserSearchEntry(UserId(id), Name(name), accent_id, Handle(handle))
    }
  }

  /**
    * Extracts `UserSearchEntry` objects contained within the given search response.
    */
  def unpack(response: UserSearchResponse): Seq[UserSearchEntry] = {
    response.documents.map(UserSearchEntry.apply)
  }
}<|MERGE_RESOLUTION|>--- conflicted
+++ resolved
@@ -29,13 +29,8 @@
 import com.waz.service.conversation.{ConversationsService, ConversationsUiService}
 import com.waz.service.teams.TeamsService
 import com.waz.sync.SyncServiceHandle
-<<<<<<< HEAD
 import com.waz.sync.client.UserSearchClient.UserSearchResponse
-import com.waz.threading.{CancellableFuture, Threading}
-=======
-import com.waz.sync.client.UserSearchClient.UserSearchEntry
 import com.waz.threading.Threading
->>>>>>> 3b9326e8
 import com.waz.utils._
 import com.waz.utils.events._
 
@@ -260,41 +255,22 @@
     } yield SearchResults(top, local, convs, dir)
   }
 
-<<<<<<< HEAD
   def updateSearchResults(query: SearchQuery, results: UserSearchResponse) = {
-    def updating(ids: Vector[UserId])(cached: SearchQueryCache) = cached.copy(query, clock.instant(), if (ids.nonEmpty || cached.entries.isEmpty) Some(ids) else cached.entries)
-=======
-  def updateSearchResults(query: SearchQuery, results: Seq[UserSearchEntry]) = {
 
     def updating(ids: Vector[UserId])(cached: SearchQueryCache) =
       cached.copy(query, clock.instant(), if (ids.nonEmpty || cached.entries.isEmpty) Some(ids) else cached.entries)
 
-    val ids = results.map(_.id)(breakOut): Vector[UserId]
->>>>>>> 3b9326e8
-
     val users = unpack(results)
+    val ids = users.map(_.id)(breakOut): Vector[UserId]
 
     for {
       updated <- userService.updateUsers(users)
       _       <- userService.syncIfNeeded(updated.map(_.id), Duration.Zero)
-<<<<<<< HEAD
-      ids     = users.map(_.id)(breakOut): Vector[UserId]
-      _       = verbose(l"updateSearchResults($query, ${users.map(_.handle)})")
       _       <- queryCache.updateOrCreate(query, updating(ids), SearchQueryCache(query, clock.instant(), Some(ids)))
     } yield ()
 
-    query match {
-      case RecommendedHandle(handle) if !users.map(_.handle).exists(_.exactMatchQuery(handle)) =>
-        debug(l"exact match requested")
-        sync.exactMatchHandle(Handle(Handle.stripSymbol(handle)))
-      case _ =>
-=======
-      _       <- queryCache.updateOrCreate(query, updating(ids), SearchQueryCache(query, clock.instant(), Some(ids)))
-    } yield ()
-
-    if (!results.map(_.handle).exists(_.exactMatchQuery(query.filter))) {
+    if (!users.map(_.handle).exists(_.exactMatchQuery(query.filter))) {
       sync.exactMatchHandle(Handle(query.filter))
->>>>>>> 3b9326e8
     }
 
     Future.successful({})
