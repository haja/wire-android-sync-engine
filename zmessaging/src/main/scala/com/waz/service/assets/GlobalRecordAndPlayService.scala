/*
 * Wire
 * Copyright (C) 2016 Wire Swiss GmbH
 *
 * This program is free software: you can redistribute it and/or modify
 * it under the terms of the GNU General Public License as published by
 * the Free Software Foundation, either version 3 of the License, or
 * (at your option) any later version.
 *
 * This program is distributed in the hope that it will be useful,
 * but WITHOUT ANY WARRANTY; without even the implied warranty of
 * MERCHANTABILITY or FITNESS FOR A PARTICULAR PURPOSE. See the
 * GNU General Public License for more details.
 *
 * You should have received a copy of the GNU General Public License
 * along with this program. If not, see <http://www.gnu.org/licenses/>.
 */
package com.waz.service.assets

import java.io.{File, FileNotFoundException}

import android.content.{BroadcastReceiver, Context, Intent, IntentFilter}
import android.media.AudioManager
import android.telephony.TelephonyManager
import com.waz.ZLog.ImplicitTag._
import com.waz.api
import com.waz.api.Asset.LoadCallback
import com.waz.api.ErrorType._
import com.waz.api.impl.PlaybackControls
import com.waz.api.{AudioEffect, ErrorType}
import com.waz.audioeffect.{AudioEffect => AVSEffect}
<<<<<<< HEAD
import com.waz.cache.{CacheService, Expiration}
=======
import com.waz.cache.{CacheEntry, CacheService, Expiration}
import com.waz.log.ZLog2._
>>>>>>> 8fa43b98
import com.waz.model._
import com.waz.service.AccountsService.InForeground
import com.waz.service.assets.AudioLevels.peakLoudness
import com.waz.service.assets2.GeneralFileCache
import com.waz.service.{AccountsService, ErrorsService, ZMessaging}
import com.waz.threading.Threading
import com.waz.utils._
import com.waz.utils.events.{ClockSignal, EventContext, EventStream, Signal}
import com.waz.utils.wrappers.URI
import org.threeten.bp
import org.threeten.bp.Instant

import scala.concurrent.Future.{failed, successful}
import scala.concurrent.duration._
import scala.concurrent.{Future, Promise}
import scala.util.control.{NoStackTrace, NonFatal}
import scala.util.{Failure, Success}

class RecordAndPlayService(userId:        UserId,
                           globalService: GlobalRecordAndPlayService,
                           errors:        ErrorsService,
                           accounts:      AccountsService) {
  import EventContext.Implicits.global
  import Threading.Implicits.Background

  globalService.onError { err =>
    err.tpe.foreach { tpe => errors.addErrorWhenActive(ErrorData(Uid(), tpe, responseMessage = err.message)) }
  }

  accounts.accountState(userId).map(_ == InForeground).onChanged.on(Background) {
    case false => globalService.AudioFocusListener.onAudioFocusChange(AudioManager.AUDIOFOCUS_LOSS)
    case true =>
  }(EventContext.Global)
}

// invariant: only do side effects and/or access player/recorder during a transition
class GlobalRecordAndPlayService(cache: CacheService, context: Context, fileCache: GeneralFileCache) {
  import GlobalRecordAndPlayService._
  import Threading.Implicits.Background

  private lazy val stateSource = returning(Signal[State](Idle))(_.disableAutowiring())
  private lazy val saveDir = AssetService.assetDir(context)
  private implicit def implicitContext: Context = context

  lazy val state: Signal[State] = stateSource
  lazy val audioManager = context.getSystemService(Context.AUDIO_SERVICE).asInstanceOf[AudioManager]

  val onError = EventStream[Error]()

  context.registerReceiver(interruptionBroadcastReceiver, interruptionIntentFilter)

  def play(key: MediaKey, content: Content): Future[State] = transitionF {
    case Idle =>
      withAudioFocus()(playOrResumeTransition(key, Left(content)))
    case Playing(player, `key`) =>
      successful(KeepCurrent())
    case Playing(player, ongoing) =>
      player.release().recoverWithLog().flatMap(_ => withAudioFocus()(playOrResumeTransition(key, Left(content)))).recover {
        case NonFatal(cause) => Next(Idle, Some(Error(s"cannot start playback $key ($content) after releasing playing $ongoing", Some(cause), Some(PLAYBACK_FAILURE))))
      }
    case Paused(player, `key`, playhead, _) =>
      withAudioFocus()(playOrResumeTransition(key, Right(player))).recoverWith {  // TODO if this fails, try reset, seek to playhead and then start
        case NonFatal(cause) =>
          player.release().recoverWithLog().map(_ => Next(Idle, Some(Error(s"cannot resume playback $key ($content)", Some(cause), Some(PLAYBACK_FAILURE)))))
      }
    case Paused(player, ongoing, _, _) =>
      player.release().recoverWithLog().flatMap(_ => withAudioFocus()(playOrResumeTransition(key, Left(content)))).recover {
        case NonFatal(cause) => Next(Idle, Some(Error(s"cannot start playback $key ($content) after releasing paused $ongoing", Some(cause), Some(PLAYBACK_FAILURE))))
      }
    case rec @ Recording(_, ongoing, _, _, _, _) =>
      cancelOngoingRecording(rec).flatMap { _ =>
        withAudioFocus()(playOrResumeTransition(key, Left(content))).recover {
          case NonFatal(cause) => Next(Idle, Some(Error(s"cannot start playback $key ($content) after canceling recording $ongoing", Some(cause), Some(PLAYBACK_FAILURE))))
        }
      }
  } (s"error while starting playback $key ($content)", Some(PLAYBACK_FAILURE))

  private def playOrResumeTransition(key: MediaKey, contentOrPlayer: Either[Content, Player]): Future[Transition] =
    Future(contentOrPlayer).flatMap(_.fold(content => Player(content, Observe(key)), successful)).flatMap { p =>
      contentOrPlayer.fold(_ => p.start(), _ => p.resume()).map(_ => Next(Playing(p, key))).andThenFuture {
        case Failure(cause) => p.release()
      }
    }.andThen { case Failure(cause) => abandonAudioFocus() }

  case class Observe(key: MediaKey) extends Player.Observer {
    override def onCompletion(): Unit = transitionF {
      case Playing(player, `key`) =>
        player.release().recoverWithLog().map(_ => Next(Idle))
      case Paused(player, `key`, _, _) =>
        player.release().recoverWithLog().map(_ => Next(Idle))
      case other =>
        successful(KeepCurrent(Some(Error(s"Player signaled end of playback $key but state = $other"))))
    } (s"error while ending playback $key")

    override def onError(msg: String): Unit = transitionF {
      case Playing(player, `key`) =>
        player.release().recoverWithLog().map(_ => Next(Idle, Some(Error(s"error during playback $key: $msg", None, Some(PLAYBACK_FAILURE)))))
      case other =>
        warn(l"Received playback error signal (key = $key, msg: ${Error(msg)}) but state = $other")
        successful(KeepCurrent())
    } (s"error during playback $key", Some(PLAYBACK_FAILURE))
  }

  def pause(key: MediaKey): Future[State] = transitionF {
    case Idle =>
      successful(KeepCurrent())
    case Playing(player, `key`) =>
      pauseTransition(key, player, false)
    case Paused(_, `key`, _, _) =>
      successful(KeepCurrent())
    case other =>
      failed(new IllegalStateException(s"state = $other"))
  } (s"error while pausing playback $key", Some(PLAYBACK_FAILURE))

  private def pauseTransition(key: MediaKey, player: Player, transient: Boolean): Future[Transition] =
    player.pause() map { media =>
      abandonAudioFocus()
      Next(Paused(player, key, media, transient))
    } recoverWith {
      case NonFatal(cause) => player.release().map { _ =>
        abandonAudioFocus()
        Next(Idle)
      }
    }

  def setPlayhead(key: MediaKey, content: Content, playhead: bp.Duration): Future[State] = {
    def seek(maybePlayer: Option[Player] = None) =
      maybePlayer.fold2(Player(content, Observe(key)), successful).flatMap { player =>
        player.repositionPlayhead(playhead).map(_ => returning(player)(_ => verbose(l"repositioned playhead: $playhead"))).andThenFuture {
          case Failure(cause) => if (maybePlayer.isEmpty) player.release() else successful(())
       }
      }

    def releaseOngoingAndSeek(res: Either[Recording, Player], ongoing: MediaKey) = {
      verbose(l"releasing $ongoing to seek $key to $playhead")
      res.fold(rec => cancelOngoingRecording(rec), _.release())
    }.flatMap(_ => seek().map(p => Next(Paused(p, key, MediaPointer(content, playhead))))).recover {
      case NonFatal(cause) => Next(Idle, Some(Error(s"cannot seek $key to $playhead after stopping $ongoing", Some(cause))))
    }.andThen {
      case _ => abandonAudioFocus()
    }

    transitionF {
      case Idle                                 => seek().map(p => Next(Paused(p, key, MediaPointer(content, playhead))))
      case Playing(player, `key`)               => seek(Some(player)).map(_ => KeepCurrent())
      case Paused(player, `key`, _, _)          => seek(Some(player)).map(p => Next(Paused(p, key, MediaPointer(content, playhead))))
      case Playing(player, ongoing)             => releaseOngoingAndSeek(Right(player), ongoing)
      case Paused(player, ongoing, _, _)        => releaseOngoingAndSeek(Right(player), ongoing)
      case rec @ Recording(_, ongoing, _, _, _, _) => releaseOngoingAndSeek(Left(rec), ongoing)
    }(s"error while setting playhead")
  }

  def playhead(key: MediaKey): Signal[bp.Duration] = stateSource flatMap {
    case Playing(_, `key`) =>
      ClockSignal(tickInterval).flatMap { i =>
        Signal.future(duringIdentityTransition { case Playing(player, `key`) => player.playhead })
      }
    case Paused(player, `key`, media, _) =>
      Signal.const(media.playhead)
    case other =>
      Signal.const(bp.Duration.ZERO)
  }

  def isPlaying(key: MediaKey): Signal[Boolean] = stateSource.map {
    case Playing(_, `key`) => true
    case other => false
  }

  def recordingLevel(key: AssetMediaKey): EventStream[Float] =
    stateSource.flatMap {
      case Recording(_, `key`, _, _, _, _) =>
        ClockSignal(tickInterval).flatMap { i =>
          Signal.future(duringIdentityTransition { case Recording(recorder, `key`, _, _, _, _) => successful((peakLoudness(recorder.maxAmplitudeSinceLastCall), i)) })
        }
      case other => Signal.empty[(Float, Instant)]
    }.onChanged.map { case (level, _) => level }

  def record(key: AssetMediaKey, maxAllowedDuration: FiniteDuration): Future[(Instant, Future[RecordingResult])] = {
    def record(): Future[Next] = withAudioFocus() {
<<<<<<< HEAD
      fileCache. createEmptyFile(CacheKey.fromAssetId(key.id).str) map { file =>
        verbose(s"started recording in file: $file")
        val promisedResult = Promise[RecordingResult]
=======
      cache.createForFile(CacheKey.fromAssetId(key.id), Mime.Audio.PCM, cacheLocation = Some(saveDir))(recordingExpiration) map { entry =>
        verbose(l"started recording in entry: $entry")
        val promisedAsset = Promise[RecordingResult]
>>>>>>> 8fa43b98
        withCleanupOnFailure {
          val start = Instant.now
          val recorder = startRecording(file, maxAllowedDuration)

          recorder.onLengthLimitReached {
            verbose(l"recording $key reached the file size limit")
            stopRecording(key)
          }

          recorder.onError { cause =>
            transition {
<<<<<<< HEAD
              case Recording(recorder, `key`, _, mime, _, promisedResult) =>
                error(s"recording $key failed", cause)
                promisedResult.tryFailure(cause)
=======
              case Recording(recorder, `key`, _, _, promisedAsset) =>
                error(l"recording $key failed", cause)
                promisedAsset.tryFailure(cause)
>>>>>>> 8fa43b98
                abandonAudioFocus()
                Next(Idle)
              case other =>
                KeepCurrent()
            } ("onError failed")
          }

          Next(Recording(recorder, key, start, Mime.Audio.PCM, file, promisedResult))
        } { cause =>
          file.delete()
        }
      }
    } andThen {
      case Failure(cause) => abandonAudioFocus()
    }

    def releaseOngoingAndRecord(res: Either[Recording, Player], ongoing: MediaKey) = {
      verbose(l"releasing $ongoing to start recording $key")
      res.fold(rec => cancelOngoingRecording(rec), _.release())
    }.flatMap(_ => record()).recover {
      case NonFatal(cause) => Next(Idle, Some(Error(s"cannot start recording $key after stopping $ongoing", Some(cause), Some(RECORDING_FAILURE))))
    }

    transitionF {
      case Idle                                            => record()
      case Playing(player, ongoing)                        => releaseOngoingAndRecord(Right(player), ongoing)
      case Paused(player, ongoing, _, _)                   => releaseOngoingAndRecord(Right(player), ongoing)
      case rec @ Recording(recorder, ongoing, _, _, _, _)  => releaseOngoingAndRecord(Left(rec), ongoing)
    }(s"error while starting audio recording $key", Some(RECORDING_FAILURE)).map {
      case Recording(_, `key`, start, _, _, result)     => (start, result.future)
      case other                                        => throw new IllegalStateException(s"recording not started; state = $other")
    }
  }

  protected def startRecording(destination: File, lengthLimit: FiniteDuration): PCMRecorder = PCMRecorder.startRecording(destination, lengthLimit)

  def stopRecording(key: AssetMediaKey): Future[State] = transitionF {
<<<<<<< HEAD
    case rec @ Recording(recorder, `key`, start, mime, file, promisedAsset) =>
      val newState = for {
        cause <- recorder.stopRecording()
        _ = if (file.exists()) {
          verbose(s"stop recording: passing asset with data entry: ???, is it encrypted?: no bytes at $key")
          val audio = Audio(key, file, PCM.durationFromByteCount(file.length), mime, applyAudioEffect)
          val successState = RecordingSuccessful(audio, cause == PCMRecorder.LengthLimitReached)
          promisedAsset.trySuccess(successState)
        } else promisedAsset.tryFailure(new FileNotFoundException(s"audio file does not exist after recording: $file"))
      } yield Next(Idle)
      newState.andThen { case _ => abandonAudioFocus() }
=======
    case rec @ Recording(recorder, `key`, start, entry, promisedAsset) =>
      recorder.stopRecording() map { cause =>
        if (entry.cacheFile.exists) {
          verbose(l"stop recording: passing asset with data entry: ${entry.data}, is it encrypted?: ${entry.data.encKey} bytes at $key")
          promisedAsset.trySuccess(RecordingSuccessful(AudioAssetForUpload(key.id, entry, PCM.durationFromByteCount(entry.length), applyAudioEffect _), cause == PCMRecorder.LengthLimitReached))
        }
        else promisedAsset.tryFailure(new FileNotFoundException(s"audio file does not exist after recording: ${entry}"))
        Next(Idle)
      } andThen {
        case _ => abandonAudioFocus()
      }
>>>>>>> 8fa43b98
    case other =>
      failed(new IllegalStateException(s"state = $other"))
  } (s"error while stopping audio recording $key", Some(RECORDING_FAILURE))

  def cancelRecording(key: AssetMediaKey): Future[State] = transitionF {
    case rec @ Recording(_, `key`, _, _, _, _) =>
      cancelOngoingRecording(rec).map { _ =>
        abandonAudioFocus()
        Next(Idle)
      }
    case other =>
      successful(KeepCurrent())
  } (s"error while cancelling audio recording $key", Some(RECORDING_FAILURE))

  private def cancelOngoingRecording(rec: Recording): Future[Unit] =
    for {
      _ <- rec.recorder.cancelRecording().recoverWithLog()
      _ = rec.file.delete()
    } yield rec.result.trySuccess(RecordingCancelled)

  def releaseAnyOngoing(keys: Set[MediaKey]): Future[State] = transitionF {
    case Playing(player, key) if keys(key) =>
      player.release().recoverWithLog().map(_ => Next(Idle)).andThen { case _ => abandonAudioFocus() }
    case Paused(player, key, _, _) if keys(key) =>
      player.release().recoverWithLog().map(_ => Next(Idle))
    case rec @ Recording(_, key, _, _, _, _) if keys(key) =>
      cancelOngoingRecording(rec).map { _ =>
        abandonAudioFocus()
        Next(Idle)
      }
    case other => successful(KeepCurrent())
  }(s"error cancelling any ongoing $keys")

  def applyAudioEffect(effect: AudioEffect, pcmFile: File): Future[Audio] = {
    val id = AssetId()
    fileCache.createEmptyFile(CacheKey.fromAssetId(id).str).map { file =>
      withCleanupOnFailure {
        val fx = new AVSEffect
        try {
          val result = fx.applyEffectPCM(pcmFile.getAbsolutePath, file.getAbsolutePath, PCM.sampleRate, effect.avsOrdinal, true)
          if (result < 0) throw new RuntimeException(s"applyEffectPCM returned error code: $result")
          Audio(AssetMediaKey(id), file, PCM.durationFromByteCount(file.length()), Mime.Audio.PCM, applyAudioEffect)
        } finally fx.destroy
      }(_ => file.delete)
    }(Threading.BlockingIO)
  }

  private def abandonAudioFocus(): Unit = audioManager.abandonAudioFocus(AudioFocusListener)

  private def withAudioFocus[A](transient: Boolean = false)(f: => A): A =
    audioManager.requestAudioFocus(AudioFocusListener, AudioManager.STREAM_MUSIC, if (transient) AudioManager.AUDIOFOCUS_GAIN_TRANSIENT else AudioManager.AUDIOFOCUS_GAIN) match {
      case AudioManager.AUDIOFOCUS_REQUEST_GRANTED => f
      case _ => throw new RuntimeException("audio focus request denied")
    }

  private def interruptionBroadcastReceiver = new BroadcastReceiver {
    override def onReceive(context: Context, intent: Intent): Unit = {
      val isIgnoredPhoneStateTransition =
        intent.getAction == TelephonyManager.ACTION_PHONE_STATE_CHANGED &&
        intent.getStringExtra(TelephonyManager.EXTRA_STATE) != TelephonyManager.EXTRA_STATE_RINGING

      if (! isIgnoredPhoneStateTransition) {
        verbose(l"interruption broadcast: ${showString(intent.getAction)}")
        AudioFocusListener.onAudioFocusChange(AudioManager.AUDIOFOCUS_LOSS)
      }
    }
  }

  private def interruptionIntentFilter = returning(new IntentFilter) { filter =>
    filter.addAction(AudioManager.ACTION_AUDIO_BECOMING_NOISY)
    filter.addAction(TelephonyManager.ACTION_PHONE_STATE_CHANGED)
    filter.addAction(Intent.ACTION_NEW_OUTGOING_CALL)
  }

  object AudioFocusListener extends AudioManager.OnAudioFocusChangeListener {
    override def onAudioFocusChange(focusChange: Int): Unit = focusChange match {
      case AudioManager.AUDIOFOCUS_LOSS_TRANSIENT =>
        verbose(l"audio focus lost (transient)")
        transitionF {
          case Playing(player, key)             => pauseTransition(key, player, true)
          case rec @ Recording(_, key, _, _, _, _) => cancelOngoingRecording(rec).map(_ => Next(Idle))
          case other                            => successful(KeepCurrent())
        }(s"error while handling transient audio focus loss")
      case AudioManager.AUDIOFOCUS_GAIN =>
        verbose(l"audio focus gained")
        transitionF {
          case Paused(player, key, _, true) => playOrResumeTransition(key, Right(player))
          case other                        => successful(KeepCurrent())
        }(s"error while handling audio focus gain")
      case AudioManager.AUDIOFOCUS_LOSS =>
        verbose(l"audio focus lost")
        abandonAudioFocus()
        transitionF {
          case Playing(player, key)             => pauseTransition(key, player, false)
          case rec @ Recording(_, key, _, _, _, _) => cancelOngoingRecording(rec).map(_ => Next(Idle))
          case other                            => successful(KeepCurrent())
        }(s"error while handling transient audio focus loss")
      case other =>
        warn(l"unknown audio focus change: $other")
    }
    override val toString: String = s"AudioFocusListener-${Uid().str}"
  }

  private def transition(f: State => Transition)(errorMessage: String, errorType: Option[ErrorType] = None): Future[State] =
    transitionF(s => Future(f(s)))(errorMessage, errorType)

  private def transitionF(f: State => Future[Transition])(errorMessage: String, errorType: Option[ErrorType] = None): Future[State] =
    Serialized.future(GlobalRecordAndPlayService)(keepStateOnFailure(stateSource.head.flatMap(f))(errorMessage, errorType).map(applyState))

  private def duringIdentityTransition[A](pf: PartialFunction[State, Future[A]]): Future[A] = {
    val p = Promise[A]

    transitionF { state =>
      if (pf.isDefinedAt(state))
        try pf(state).map { a =>
          p.success(a)
          KeepCurrent()
        } catch {
          case cause: Throwable =>
            p.failure(cause)
            failed(cause)
      } else {
        p.failure(new NoSuchElementException(s"partial function not defined at $state") with NoStackTrace)
        successful(KeepCurrent())
      }
    } ("identity transition failed")

    p.future
  }

  private def applyState: Transition => State = { t =>
    t.changedState.foreach { next =>
      stateSource.mutate { current =>
        verbose(l"transition: $current -> $next")
        next
      }
    }
    t.error.foreach { err =>
      err.cause.fold(error(l"$err"))(c => error(l"$err", c))
      onError ! err
    }
    t.changedState.orElse(stateSource.currentValue).getOrElse(Idle)
  }

  private def keepStateOnFailure(f: Future[Transition])(errorMessage: String, errorType: Option[ErrorType]): Future[Transition] = f recover {
    case NonFatal(cause) => KeepCurrent(Some(Error(errorMessage, Some(cause), errorType)))
  }
}

object GlobalRecordAndPlayService {

  case class Audio(key: MediaKey,
                   file: File,
                   duration: bp.Duration,
                   mime: Mime,
                   private val fx: (AudioEffect, File) => Future[Audio]) {

    def getPlaybackControls: PlaybackControls =
      new PlaybackControls(key, PCMContent(file), _ => Signal.const(duration))(ZMessaging.currentUi)

    def applyEffect(effect: api.AudioEffect, callback: LoadCallback[Audio]): Unit = {
      verbose(s"applyEffect($effect) $this")
      fx(effect, file).onComplete {
        case Success(asset) =>
          callback.onLoaded(asset)
        case Failure(cause) =>
          error("effect application failed", cause)
          callback.onLoadFailed()
      }(Threading.Ui)
    }

  }

  sealed trait State
  case object Idle extends State
  case class Playing(player: Player, key: MediaKey) extends State
  case class Paused(player: Player, key: MediaKey, playhead: MediaPointer, transient: Boolean = false) extends State
  case class Recording(recorder: PCMRecorder, key: MediaKey, start: Instant, mime: Mime, file: File, result: Promise[RecordingResult]) extends State

  sealed trait RecordingResult
  case object RecordingCancelled extends RecordingResult
  case class RecordingSuccessful(audio: Audio, lengthLimitReached: Boolean) extends RecordingResult

  sealed abstract class Transition(val changedState: Option[State], val error: Option[Error])
  case class KeepCurrent(override val error: Option[Error] = None) extends Transition(None, error)
  case class Next(state: State, override val error: Option[Error] = None) extends Transition(Some(state), error)
  case class Error(message: String, cause: Option[Throwable] = None, tpe: Option[ErrorType] = None)

  sealed trait MediaKey
  case class AssetMediaKey(id: AssetId) extends MediaKey
  case class UriMediaKey(uri: URI) extends MediaKey

  sealed trait Content
  case class UnauthenticatedContent(uri: URI) extends Content
  case class PCMContent(file: File) extends Content

  case class MediaPointer(content: Content, playhead: bp.Duration)

  val tickInterval = 30.millis
  val recordingExpiration = Expiration in 7.days
}<|MERGE_RESOLUTION|>--- conflicted
+++ resolved
@@ -29,12 +29,9 @@
 import com.waz.api.impl.PlaybackControls
 import com.waz.api.{AudioEffect, ErrorType}
 import com.waz.audioeffect.{AudioEffect => AVSEffect}
-<<<<<<< HEAD
 import com.waz.cache.{CacheService, Expiration}
-=======
 import com.waz.cache.{CacheEntry, CacheService, Expiration}
 import com.waz.log.ZLog2._
->>>>>>> 8fa43b98
 import com.waz.model._
 import com.waz.service.AccountsService.InForeground
 import com.waz.service.assets.AudioLevels.peakLoudness
@@ -214,15 +211,9 @@
 
   def record(key: AssetMediaKey, maxAllowedDuration: FiniteDuration): Future[(Instant, Future[RecordingResult])] = {
     def record(): Future[Next] = withAudioFocus() {
-<<<<<<< HEAD
       fileCache. createEmptyFile(CacheKey.fromAssetId(key.id).str) map { file =>
-        verbose(s"started recording in file: $file")
+        verbose(l"started recording in file: ${showString(file.getAbsolutePath)}")
         val promisedResult = Promise[RecordingResult]
-=======
-      cache.createForFile(CacheKey.fromAssetId(key.id), Mime.Audio.PCM, cacheLocation = Some(saveDir))(recordingExpiration) map { entry =>
-        verbose(l"started recording in entry: $entry")
-        val promisedAsset = Promise[RecordingResult]
->>>>>>> 8fa43b98
         withCleanupOnFailure {
           val start = Instant.now
           val recorder = startRecording(file, maxAllowedDuration)
@@ -234,15 +225,9 @@
 
           recorder.onError { cause =>
             transition {
-<<<<<<< HEAD
               case Recording(recorder, `key`, _, mime, _, promisedResult) =>
-                error(s"recording $key failed", cause)
+                error(l"recording $key failed", cause)
                 promisedResult.tryFailure(cause)
-=======
-              case Recording(recorder, `key`, _, _, promisedAsset) =>
-                error(l"recording $key failed", cause)
-                promisedAsset.tryFailure(cause)
->>>>>>> 8fa43b98
                 abandonAudioFocus()
                 Next(Idle)
               case other =>
@@ -280,31 +265,17 @@
   protected def startRecording(destination: File, lengthLimit: FiniteDuration): PCMRecorder = PCMRecorder.startRecording(destination, lengthLimit)
 
   def stopRecording(key: AssetMediaKey): Future[State] = transitionF {
-<<<<<<< HEAD
     case rec @ Recording(recorder, `key`, start, mime, file, promisedAsset) =>
       val newState = for {
         cause <- recorder.stopRecording()
         _ = if (file.exists()) {
-          verbose(s"stop recording: passing asset with data entry: ???, is it encrypted?: no bytes at $key")
+          verbose(l"stop recording: passing asset with data entry: ???, is it encrypted?: no bytes at $key")
           val audio = Audio(key, file, PCM.durationFromByteCount(file.length), mime, applyAudioEffect)
           val successState = RecordingSuccessful(audio, cause == PCMRecorder.LengthLimitReached)
           promisedAsset.trySuccess(successState)
         } else promisedAsset.tryFailure(new FileNotFoundException(s"audio file does not exist after recording: $file"))
       } yield Next(Idle)
       newState.andThen { case _ => abandonAudioFocus() }
-=======
-    case rec @ Recording(recorder, `key`, start, entry, promisedAsset) =>
-      recorder.stopRecording() map { cause =>
-        if (entry.cacheFile.exists) {
-          verbose(l"stop recording: passing asset with data entry: ${entry.data}, is it encrypted?: ${entry.data.encKey} bytes at $key")
-          promisedAsset.trySuccess(RecordingSuccessful(AudioAssetForUpload(key.id, entry, PCM.durationFromByteCount(entry.length), applyAudioEffect _), cause == PCMRecorder.LengthLimitReached))
-        }
-        else promisedAsset.tryFailure(new FileNotFoundException(s"audio file does not exist after recording: ${entry}"))
-        Next(Idle)
-      } andThen {
-        case _ => abandonAudioFocus()
-      }
->>>>>>> 8fa43b98
     case other =>
       failed(new IllegalStateException(s"state = $other"))
   } (s"error while stopping audio recording $key", Some(RECORDING_FAILURE))
@@ -466,12 +437,12 @@
       new PlaybackControls(key, PCMContent(file), _ => Signal.const(duration))(ZMessaging.currentUi)
 
     def applyEffect(effect: api.AudioEffect, callback: LoadCallback[Audio]): Unit = {
-      verbose(s"applyEffect($effect) $this")
+      verbose(l"applyEffect($effect) $this")
       fx(effect, file).onComplete {
         case Success(asset) =>
           callback.onLoaded(asset)
         case Failure(cause) =>
-          error("effect application failed", cause)
+          error(l"effect application failed", cause)
           callback.onLoadFailed()
       }(Threading.Ui)
     }
